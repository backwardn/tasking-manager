--- conflicted
+++ resolved
@@ -44,50 +44,6 @@
   height: 0.5rem;
 }
 
-<<<<<<< HEAD
-/* styles for '...' */ 
-.block-with-text {
-  /* hide text if it more than N lines  */
-  overflow: hidden;
-  /* for set '...' in absolute position */
-  position: relative; 
-  /* use this value to count block height */
-  // line-height: 1.2em;
-  /* max-height = line-height (1.2) * lines max number (3) */
-  max-height: 3.6em; 
-
-  /* place for '...' */
-  margin-right: -0.5em;
-  padding-right: 1em;
-}
-/* create the ... */
-.block-with-text:before {
-  /* points in the end */
-  content: '...';
-  /* absolute position */
-  position: absolute;
-  /* set position to right bottom corner of block */
-  right: 0;
-  bottom: 0;
-}
-/* hide ... if we have text, which is less than or equal to max lines */
-.block-with-text:after {
-  /* points in the end */
-  content: '';
-  /* absolute position */
-  position: absolute;
-  /* set position to right bottom corner of text */
-  right: 0;
-  /* set width and height */
-  width: 1em;
-  height: 1em;
-  margin-top: 0.2em;
-  /* bg color = bg color under block */
-  background: white;
-}
-
-=======
->>>>>>> b992becc
 /* 
    Add shadow on hover, building on what is already in Tachyons
    adjust for the lighter shadow from design
@@ -95,8 +51,4 @@
 
 .shadow-hover::after {
   box-shadow: 0 7px 20px 0 rgba(0,0,0,0.08);
-<<<<<<< HEAD
-  z-index: 0;
-=======
->>>>>>> b992becc
 }