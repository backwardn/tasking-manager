--- conflicted
+++ resolved
@@ -124,13 +124,8 @@
 
 <footer class="page__footer section">
     <div class='inner'>
-<<<<<<< HEAD
-        <a class='left' href="/about">{{ 'Contact us via the About page.' | translate }}</a>
-        <span class='right'><a href="https://github.com/hotosm/tasking-manager" target="_blank" rel="noopener">{{ 'Fork the Tasking Manager Code on GitHub' | translate }}</a> {{ 'and help improve it.' | translate }}</span>
-=======
         <span>Made by the <a href="https://www.hotosm.org/">HOTOSM</a> Community. <a href="/about">{{ 'Get in touch' | translate }}</a>.</span>
-        <span class="right">{{ 'Give feedback on' | translate }} <a href="https://github.com/hotosm/tasking-manager" target="_blank">{{ 'GitHub' | translate }}</a>. {{ 'Learn more about' | translate }} <a href="https://www.openstreetmap.org/about">OpenStreetMap</a>.</span>
->>>>>>> f4b6bcea
+        <span class="right">{{ 'Give feedback on' | translate }} <a href="https://github.com/hotosm/tasking-manager" target="_blank" rel="noopener">{{ 'GitHub' | translate }}</a>. {{ 'Learn more about' | translate }} <a href="https://www.openstreetmap.org/about">OpenStreetMap</a>.</span>
     </div>
 </footer>
 
