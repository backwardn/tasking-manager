(function () {

    'use strict';

    /**
     * @fileoverview This file provides a project chat directive.
     */

    angular
        .module('taskingManager')
        .controller('projectChatController', ['$scope', '$anchorScroll', '$location', '$timeout', '$interval', 'messageService', 'userService', 'configService', projectChatController])
        .directive('projectChat', projectChatDirective);

    /**
     * Creates project-chat directive
     * Example:
     *
     *  <project-chat project-id="projectCtrl.id" project-author="projectCtrl.projectData.author"></project-chat>
     */
    function projectChatDirective() {

        var directive = {
            restrict: 'EA',
            templateUrl: 'app/components/project-chat/project-chat.html',
            controller: 'projectChatController',
            controllerAs: 'projectChatCtrl',
            scope: {
                projectId: '=projectId',
                projectAuthor: '=projectAuthor'
            },
            bindToController: true // because the scope is isolated
        };

        return directive;
    }

    function projectChatController($scope, $anchorScroll, $location, $timeout, $interval, messageService, userService, configService) {

        var vm = this;
        vm.projectId = 0;
        vm.author = '';
        vm.message = '';
        vm.messages = [];
<<<<<<< HEAD
        vm.maxlengthComment = 250;
        vm.suggestedUsers = [];
=======
        vm.maxlengthComment = configService.maxChatLength;
>>>>>>> 804f8c85

        vm.hasScrolled = false;

        // Errors
        vm.successMessageAdded = false;
        vm.errorMessageAdded = false;
        vm.errorGetMessages = false;
        vm.errorAddPMUsername = false;

        //interval timer promise for autorefresh
        var autoRefresh = undefined;

        /**
         * Watches the selected feature
         */
        $scope.$watch('projectChatCtrl.projectId', function (id) {
            vm.projectId = id;
            if (vm.projectId) {
                getChatMessages();
            }
        });
        $scope.$watch('projectChatCtrl.projectAuthor', function (authorName) {
            vm.author = authorName;
        });

        //start up a timer for getting the chat messages
        autoRefresh = $interval(function () {
            getChatMessages();
        }, 10000);

        // listen for navigation away from the page event and stop the autrefresh timer
        $scope.$on('$routeChangeStart', function () {
            if (angular.isDefined(autoRefresh)) {
                $interval.cancel(autoRefresh);
                autoRefresh = undefined;
            }
        })

        /**
         * Get chat messages
         */
        function getChatMessages() {
            vm.errorGetMessages = false;
            var resultsPromise = messageService.getProjectChatMessages(vm.projectId);
            resultsPromise.then(function (data) {
                vm.messages = data.chat;
                for (var i = 0; i < vm.messages.length; i++) {
                    vm.messages[i].message = messageService.formatUserNamesToLink(vm.messages[i].message);
                }
                // set the location.hash to the id of the element to scroll to
                $timeout(function () {
                    if (!vm.hasScrolled) {
                        $location.hash('bottom');
                        $anchorScroll();
                        vm.hasScrolled = true;
                    }
                }, 1000);
            }, function (response) {
                vm.messages = [];
                if (response.status != 404) {
                    vm.errorGetMessages = true;
                }
            });
        }

        /**
         * Search for a user
         * @param search
         */
        vm.searchUser = function (search) {
            // If the search is empty, do nothing.
            if (!search || search.length === 0) {
              vm.suggestedUsers = [];
              return $q.resolve(vm.suggestedUsers);
            }

            // Search for a user by calling the API
            var resultsPromise = userService.searchUser(search, parseInt(vm.projectId, 10));
            return resultsPromise.then(function (data) {
                // On success
                vm.suggestedUsers = data.users;
                return vm.suggestedUsers;
            }, function () {
                // On error
            });
        };

        /**
         * Formats the user tag
         * @param item
         */
        vm.formatUserTag = function (item) {
            // Format the user tag by wrapping into brackets so it is easier to detect that it is a username
            // especially when there are spaces in the username
            return '@[' + item.username + ']';
        };

        /**
         * Add message to the chat
         */
        vm.addMessage = function () {
            vm.successMessageAdded = false;
            vm.errorMessageAdded = false;
            var resultsPromise = messageService.addProjectChatMessage(vm.message, vm.projectId);
            resultsPromise.then(function (data) {
                vm.messages = data.chat;
                for (var i = 0; i < vm.messages.length; i++) {
                    vm.messages[i].message = messageService.formatUserNamesToLink(vm.messages[i].message);
                }
                // set the location.hash to the id of the element to scroll to
                $timeout(function () {
                    // TODO: find out if it is possible remove location hash
                    $anchorScroll(['bottom']);
                }, 1000);
                vm.message = '';
                vm.successMessageAdded = true;
            }, function (response) {
                if (response.status !== '404') {
                    vm.errorMessageAdded = true;
                }
            });
        };

        /**
         * Message the project manager by pre-populating the message
         */
        vm.messageProjectManager = function () {
            vm.errorAddPMUsername = false;
            var author = '@[' + vm.author + ']';
            if ((vm.message.length + author.length) < vm.maxlengthComment) {
                vm.message += author;
            }
            else {
                vm.errorAddPMUsername = true;
            }
        }
    }
})();<|MERGE_RESOLUTION|>--- conflicted
+++ resolved
@@ -41,12 +41,8 @@
         vm.author = '';
         vm.message = '';
         vm.messages = [];
-<<<<<<< HEAD
-        vm.maxlengthComment = 250;
+        vm.maxlengthComment = configService.maxChatLength;
         vm.suggestedUsers = [];
-=======
-        vm.maxlengthComment = configService.maxChatLength;
->>>>>>> 804f8c85
 
         vm.hasScrolled = false;
 
