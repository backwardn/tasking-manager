--- conflicted
+++ resolved
@@ -532,11 +532,7 @@
                                                         {{ ' Mark as Completely Mapped' | translate }}
                                                 </button>
                                             </li>
-<<<<<<< HEAD
-
-=======
-                                            
->>>>>>> 4946708f
+
                                         </ul>
                                         
                                         <div ng-show="projectCtrl.taskUnLockError">
