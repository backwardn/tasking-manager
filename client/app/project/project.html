﻿<div>
    <section class="section__header page__project">
        <div class="inner">
            <div>
                <mark>{{ projectCtrl.projectData.projectPriority }}</mark>
                <span class="active-mappers">{{ projectCtrl.projectData.activeMappers}} - Active Mappers</span>
            </div>
            <div class="header--withShare">
                <div class="section__header--left">
                    <h2 class="section__title">
                        #{{ projectCtrl.projectData.projectId }}
                        - {{ projectCtrl.projectData.projectInfo.name }}
                    </h2>
                    <div ng-show="projectCtrl.user.role === 'PROJECT_MANAGER' || projectCtrl.user.role === 'ADMIN'"
                         class="edit-project-button">
                        <a ng-href="/admin/edit-project/{{ projectCtrl.id }}"
                           class="button button--secondary">{{ 'Edit project' | translate }}
                        </a>
                    </div>
                    <div ng-show="projectCtrl.user.role === 'PROJECT_MANAGER' || projectCtrl.user.role === 'ADMIN'">
                        <p>
                            {{ 'Download:' | translate }} {{ 'AoI as' | translate }}
                            <a href="/api/v1/project/{{ projectCtrl.id }}/aoi?as_file=true" target="_blank">.geojson</a>, {{ 'Tasks as' | translate }}
                            <a href="/api/v1/project/{{ projectCtrl.id }}/tasks?as_file=true" target="_blank">.geojson</a>,
                            <a href="/api/v1/project/{{ projectCtrl.id }}/tasks-as-osm-xml?as_file=true" target="_blank">.osm</a>,
                            <a href="/api/v1/project/{{ projectCtrl.id }}/tasks_as_gpx?as_file=true" target="_blank">.gpx</a>
                        </p>
                    </div>
                </div>
                <div class="component--share">
                    <a class="button button--outline" href=""
                       ng-click="projectCtrl.areSocialShareOptionsVisible = !projectCtrl.areSocialShareOptionsVisible">
                        Share
                    </a>
                    <div class="drop__content" ng-show="projectCtrl.areSocialShareOptionsVisible">
                    <ul class="share--options drop__menu">
                        <li>
                            <a class=""
                                    socialshare
                                    socialshare-provider="twitter"
                                    socialshare-text="I have just contributed to this project"
                                    socialshare-hashtags="hotosm"
                                    socialshare-url="{{ projectCtrl.getSocialMediaUrl() }}">
                                Twitter
                            </a>
                        </li>
                        <li>
                            <a class=""
                                    socialshare
                                    socialshare-provider="facebook"
                                    socialshare-url="{{ projectCtrl.getSocialMediaUrl() }}">
                                Facebook
                            </a>
                        </li>
                        <li>
                            <a class=""
                                    socialshare
                                    socialshare-provider="linkedin"
                                    socialshare-text="I have just contributed to this project"
                                    socialshare-url="{{ projectCtrl.getSocialMediaUrl() }}">
                                LinkedIn
                            </a>
                        </li>
                    </ul>
                    </div>
                </div>
            </div>
            <p markdown-to-html="projectCtrl.projectData.projectInfo.description"></p>
            <dl>
                <dt>{{ 'Status:' | translate }} </dt>
                <dd>{{ projectCtrl.projectData.projectStatus }}</dd>

                <dt>{{ 'Created by:' | translate }} </dt>
                <dd><a href="/user/{{ projectCtrl.projectData.author }}">{{ projectCtrl.projectData.author }}</a></dd>

                <dt>{{ 'Last updated' | translate }}: </dt>
                <dd am-time-ago="projectCtrl.projectData.lastUpdated | amUtc | amLocal"></dd>

                <dt>{{ 'Difficulty' | translate }}: </dt>
                <dd>{{ projectCtrl.projectData.mapperLevel }}</dd>

                <dt>{{ 'Priority' | translate }}: </dt>
                <dd>{{ projectCtrl.projectData.projectPriority }}</dd>

                <dt>{{ 'Type(s) of mapping' | translate }}: </dt>
                <dd>
                    <span ng-repeat="type in projectCtrl.projectData.mappingTypes">{{ type }}
                        <span ng-show="!$last">| </span>
                    </span>
                </dd>

                <dt>{{ 'Organisation' | translate }}: </dt>
                <dd ng-show="projectCtrl.projectData.organisationTag">{{ projectCtrl.projectData.organisationTag }}</dd>
                <dd ng-show="!projectCtrl.projectData.organisationTag">{{ 'N/A' | translate }}</dd>

                <dt>{{ 'Campaign' | translate }}: </dt>
                <dd ng-show="projectCtrl.projectData.campaignTag">{{ projectCtrl.projectData.campaignTag }}</dd>
                <dd ng-show="!projectCtrl.projectData.campaignTag">{{ 'N/A' | translate }}</dd>

                <dt>{{ 'Mapper level required' | translate }}: </dt>
                <dd ng-show="projectCtrl.projectData.enforceMapperLevel">{{ 'Yes' | translate }}</dd>
                <dd ng-show="!projectCtrl.projectData.enforceMapperLevel">{{ 'No' | translate }}</dd>

                <dt>{{ 'Validator role required' | translate }}: </dt>
                <dd ng-show="projectCtrl.projectData.enforceValidatorRole">{{ 'Yes' | translate }}</dd>
                <dd ng-show="!projectCtrl.projectData.enforceValidatorRole">{{ 'No' | translate }}</dd>

            </dl>

        </div>
    </section>
    <section class="section__body section__body--secondary project-container--wrapper">
        <div class="project-container inner">
            <div class="form__group">
                <ul class="tab--wrapper">
                    <li ng-click="projectCtrl.currentTab = 'instructions'"
                        title="{{ 'Go to the instructions tab' | translate }}"
                        class='tab--item'
                        ng-class="projectCtrl.currentTab == 'instructions'? 'active':''">
                        <a>
                            {{ 'Instructions' | translate }}
                        </a>
                    </li>
                    <li ng-click="projectCtrl.currentTab = 'mapping'"
                        title="{{ 'Go to the mapping tab' | translate }}"
                        class='tab--item'
                        ng-class="projectCtrl.currentTab == 'mapping'? 'active':''">
                        <a>
                            {{ 'Map' | translate }}
                        </a>
                    </li>
                    <li ng-click="projectCtrl.currentTab = 'validation'"
                        title="{{ 'Go to the validation tab' | translate }}"
                        class='tab--item'
                        ng-class="projectCtrl.currentTab == 'validation'? 'active':''">
                        <a>
                            {{ 'Validate' | translate }}
                        </a>
                    </li>
                    <li ng-click="projectCtrl.currentTab = 'chat'"
                        title="{{ 'Go to the chat tab' | translate }}"
                        class='tab--item'
                        ng-class="projectCtrl.currentTab == 'chat'? 'active':''">
                        <a>
                            {{ 'Questions and Comments' | translate }}
                        </a>
                    </li>
                </ul>
            </div>
            <!-- side bar -->
            <div class="sidebar">
                <!-- tabs -->
                <div class="content">
                    <!-- invalid project -->
                    <div ng-show="projectCtrl.errorGetProject">
                        <p class="error">{{ 'Invalid project. Please select another project.' | translate }}</p>
                        <a class="button button--secondary" href="/contribute">Contribute</a>
                    </div>
                    <div ng-hide="projectCtrl.errorGetProject">
                         <!-- /invalid project -->
                        <div class="instructions" ng-show="projectCtrl.currentTab === 'instructions'">
                            <section>
                                <h3>{{ 'Instructions' | translate }}</h3>
                                <div ng-show="projectCtrl.projectData.entitiesToMap" ng-init="showEntitiesHelp = false">
                                    <strong>
                                        {{ 'Entities to map' | translate }}
                                        <i ng-click="showEntitiesHelp = !showEntitiesHelp"
                                           class="hot-ds-icon-circle-question pointer">
                                        </i>
                                    </strong>
                                    <div ng-show="showEntitiesHelp">
                                        <small><em>{{ 'The list of elements we ask you to map' | translate }}</em></small>
                                    </div>
                                    <div>
                                        <code>{{ projectCtrl.projectData.entitiesToMap }}</code>
                                    </div>
                                    <hr/>
                                </div>
                                <div ng-show="projectCtrl.projectData.changesetComment"
                                     ng-init="showChangesetCommentHelp = false">
                                    <strong>
                                        {{ 'Changeset Comment' | translate }}
                                        <i ng-click="showChangesetCommentHelp = !showChangesetCommentHelp"
                                           class="hot-ds-icon-circle-question pointer">
                                        </i>
                                    </strong>
                                    <div ng-show="showChangesetCommentHelp">
                                        <small>
                                            <em>{{ 'A comment entered when you save your mapping to the OSM database. When saving your work, please leave the default comment but add what you actually mapped, for example: Added buildings and a residential road.' | translate }}
                                            </em></small>
                                    </div>
                                    <div>
                                        <code>{{ projectCtrl.projectData.changesetComment }}</code>
                                    </div>
                                    <hr/>
                                </div>
                                <div ng-show="projectCtrl.projectData.imagery" class="imagery-container">
                                    <strong>{{ 'Imagery' | translate }}</strong>
                                    <div>
                                        <code>{{ projectCtrl.projectData.imagery }}</code>
                                    </div>
                                    <hr/>
                                </div>
                                <p class="project--notes" markdown-to-html="projectCtrl.projectData.projectInfo.instructions"></p>
                                <div class="container__nextsteps">
                                    <h5 class="withDescription">Ready to get started?</h5>
                                    <p>Contribute by mapping or validating work that has already been done.</p>
                                    <button class="button"
                                            ng-click="projectCtrl.currentTab = 'mapping'">{{ 'Map' | translate }}
                                    </button>
                                    <button class="button"
                                            ng-click="projectCtrl.currentTab = 'validation'">{{ 'Validate' | translate }}
                                    </button>
                                </div>
                            </section>

                        </div>
                        <div ng-show="projectCtrl.currentTab === 'mapping'">
                            <!-- select UI -->
                            <div ng-show="projectCtrl.mappingStep === 'selecting'">
                                <div>
                                    <h3>{{ 'Choose a task' | translate }}</h3>
                                    <div ng-show="projectCtrl.lockedTasksForCurrentUser.length > 0">
                                        <div class="error"
                                             role="alert">
                                            <p>{{ 'You cannot select tasks for mapping because you already have task(s) locked.' | translate }}</p>
                                        </div>
                                        <div ng-show="projectCtrl.hasTaskLockedForMapping()" class="padding-at-bottom form__group form__group--section">
                                            <button ng-click="projectCtrl.reselectTaskForMapping()"
                                                    class="button">
                                                {{ 'Reselect tasks locked for mapping ' | translate }}
                                            </button>
                                        </div>
                                        <div ng-show="projectCtrl.hasTasksLockedForValidation()" class="padding-at-bottom">
                                            <button ng-click="projectCtrl.reselectTasksForValidation()"
                                                    class="button">
                                                {{ 'Reselect tasks locked for validation ' | translate }}
                                            </button>
                                        </div>
                                    </div>
                                    <div ng-hide="projectCtrl.lockedTasksForCurrentUser.length > 0">
                                        <div ng-hide="projectCtrl.user"
                                             class="alert"
                                             role="alert">
                                            <p>{{ 'In order to start contributing, please' | translate }} <a ng-show="!accountNavCtrl.account.username" ng-click="accountNavCtrl.login()">{{ 'login first' | translate }}</a>.</p>
                                        </div>
                                        <div ng-show="projectCtrl.user && projectCtrl.userCanMap === false"
                                             class="error"
                                             role="alert">
                                            <p>{{ 'You cannot select tasks for mapping on this project because you do not have the required mapper experience level.' | translate }}</p>
                                        </div>
                                        <div ng-show="projectCtrl.user && projectCtrl.userCanMap">
                                            <p>{{ 'Choose a task for mapping:' | translate }}</p>

                                            <dl class="definition-list--options">
                                                <dt>{{ 'Option 1:' | translate }}</dt>
                                                <dd>{{ 'Select a task by clicking on the map' | translate }}</dd>

                                                <dt>{{ 'Option 2:' | translate }}</dt>
                                                <dd>
                                                    <button ng-click="projectCtrl.selectRandomTaskMap()"
                                                            class="button pull-center">
                                                        {{ 'Select a random task' | translate }}
                                                    </button>
                                                </dd>
                                            </dl>
                                            <div ng-show="projectCtrl.taskErrorMapping === 'none-available'">
                                                <div class="" role="alert">
                                                    <p>{{ 'There are no tasks currently available for mapping.' | translate }}</p>
                                                </div>
                                            </div>
                                        </div>
                                        <div ng-show="projectCtrl.taskErrorMapping === 'task-get-error'"
                                             class="alert alert--danger"
                                             role="alert">
                                            <p class="error">{{ 'There was an error retrieving the task from the server.' | translate }}</p>
                                            <button class="alert__button-dismiss" title="{{ 'Dismiss alert' | translate }}"
                                                    ng-click="projectCtrl.clearCurrentSelection()">
                                                <span>{{ 'Dismiss' | translate }}</span>
                                            </button>
                                        </div>
                                    </div>
                                </div>
                            </div>
                            <!-- task viewing and mapping UI's -->
                            <div ng-show="projectCtrl.mappingStep === 'viewing' || projectCtrl.mappingStep === 'locked'">
                                <!-- task viewing UI -->
                                <h3 style="display: inline-block;">{{ 'Mapping' | translate }}</h3>
                                <div ng-show="projectCtrl.mappingStep === 'locked'" style="display: inline-block; float: right;">
                                    <i class="fa fa-clock-o"></i>
                                    <span>{{ projectCtrl.getLockTime() }} {{ 'minutes left' | translate }}</span>
                                </div>
                                <div ng-show="projectCtrl.mappingStep === 'viewing' ">
                                    <!-- task information -->

                                    <div ng-show="projectCtrl.lockedTasksForCurrentUser.length > 0">
                                        <div class="error"
                                             role="alert">
                                            <p>{{ 'You cannot select tasks for mapping because you already have task(s) locked.' | translate }}</p>
                                        </div>
                                        <div ng-show="projectCtrl.hasTaskLockedForMapping()" class="padding-at-bottom form__group form__group--section">
                                            <button ng-click="projectCtrl.reselectTaskForMapping()"
                                                    class="button">
                                                {{ 'Reselect tasks locked for mapping ' | translate }}
                                            </button>
                                        </div>
                                        <div ng-show="projectCtrl.hasTasksLockedForValidation()" class="padding-at-bottom">
                                            <button ng-click="projectCtrl.reselectTasksForValidation()"
                                                    class="button">
                                                {{ 'Reselect tasks locked for validation ' | translate }}
                                            </button>
                                        </div>
                                    </div>
                                    <div ng-show="projectCtrl.user && !projectCtrl.isSelectedMappable"
                                         class="error"
                                         role="alert">
                                        <p>{{ 'The selected task is not in a state that allows mapping.' | translate }}</p>
                                    </div>
                                    <div ng-hide="projectCtrl.lockedTasksForCurrentUser.length > 0">
                                        <div ng-show="projectCtrl.taskLockError && projectCtrl.isAuthorized">
                                            <div class="error" role="alert">
                                                <p>{{ 'The task could not be locked for mapping.' | translate }} {{ projectCtrl.taskLockErrorMessage }}</p>
                                            </div>
                                        </div>
                                        <div ng-show="projectCtrl.wasAutoUnlocked">
                                            <div class="error" role="alert">
                                                <p>{{ 'The task expired and was automatically unlocked.' | translate }}</p>
                                            </div>
                                        </div>
                                        <div ng-show="projectCtrl.taskLockError && !projectCtrl.isAuthorized">
                                            <div class="alert" role="alert">
                                                <p>{{ 'In order to start contributing, please' | translate }} <a ng-show="!accountNavCtrl.account.username" ng-click="accountNavCtrl.login()">{{ 'login first' | translate }}</a>.</p>
                                            </div>
                                        </div>
                                        <div ng-hide="projectCtrl.taskLockError">
                                            <div ng-show="projectCtrl.selectedTaskData ">
                                                <div ng-show="projectCtrl.isSelectedMappable && !projectCtrl.taskLockError && projectCtrl.userCanMap"
                                                     class="alert alert--success"
                                                     role="alert">
                                                    <p>{{ 'This task is available for mapping.' | translate }}</p>
                                                </div>
                                            </div>
                                            <!-- task error alerts -->
                                            <div>
                                                <div ng-hide="projectCtrl.user">
                                                    <div class="alert" role="alert">
                                                        <p>{{ 'In order to start contributing, please' | translate }} <a ng-show="!accountNavCtrl.account.username" ng-click="accountNavCtrl.login()">{{ 'login first' | translate }}</a>.</p>
                                                    </div>
                                                </div>
                                                <div ng-show="projectCtrl.user && projectCtrl.taskLockError"
                                                     class="error"
                                                     role="alert">
                                                    <p>{{ 'The selected task could not be locked.' | translate }}</p>
                                                </div>
                                                <div ng-show="projectCtrl.user && !projectCtrl.userCanMap"
                                                     class="error"
                                                     role="alert">
                                                    <p>{{ 'You cannot select tasks for mapping on this project because you do not have the required mapper experience level.' | translate }}</p>
                                                </div>
                                                <div ng-show="projectCtrl.taskUndoError"
                                                    class="error"
                                                    role="alert">
                                                   <p>{{ 'The selected task status could not be undone.' | translate }}</p>
                                                </div>
                                            </div>

                                        </div>
                                        <!-- task action buttons -->
                                        <div class="form__group form__group--section">
                                            <div>
                                                <button ng-show="projectCtrl.isSelectedMappable && !projectCtrl.taskLockError && projectCtrl.userCanMap"
                                                        class="button button--large"
                                                        ng-click="projectCtrl.lockSelectedTaskMapping()">
                                                    {{ 'Start Mapping' | translate }}
                                                </button>
                                                <!-- <button ng-click="projectCtrl.startEditor('ideditor')"
                                                        class="button button--secondary button--large">
                                                    {{ 'Preview Task on OSM' | translate }}
                                                </button> -->
                                            </div>
                                            <div>
                                                <div class="button-group button-group--horizontal" role="group"
                                                     aria-label="{{ 'Other options' | translate }}">
                                                    <button ng-hide="projectCtrl.taskErrorMapping === 'none-available' || !projectCtrl.userCanMap"
                                                            ng-click="projectCtrl.selectRandomTaskMap()"
                                                            class="button button--achromic">
                                                        {{ 'Select another task' | translate }}
                                                    </button>
                                                    <button ng-show="projectCtrl.selectedTaskData.isUndoable"
                                                            class="button button--achromic"
                                                            ng-click="projectCtrl.undo()">
                                                        {{ 'Un-Mark' | translate }}
                                                    </button>
                                                    <!-- <button class="button button--achromic button--secondary"
                                                            ng-click="projectCtrl.resetToSelectingStep()">
                                                        {{ 'Cancel' | translate }}
                                                    </button> -->
                                                </div>
                                            </div>
                                        </div>
                                    </div>
                                </div>
                                <!-- task locked UI -->
                                <div ng-show="projectCtrl.mappingStep === 'locked'"><!-- task mapping UI -->
                                    <div class="form__group form__group--section">
                                        <div ng-show="projectCtrl.selectedTaskData.perTaskInstructions">
                                            <h4>{{ 'Extra Instructions' | translate }}</h4>
                                            <p markdown-to-html="projectCtrl.selectedTaskData.perTaskInstructions"></p>
                                        </div>
                                        <div>
                                            <h6>{{ 'Get started by choosing your editor of choice.' | translate }}</h6>
                                            <div class="form__input-group">
                                                <select class="form__control form__control__medium"
                                                        ng-model="projectCtrl.selectedEditor"
                                                        ng-change="projectCtrl.updatePreferedEditor()">
                                                    <option value="ideditor" selected="true">iD Editor</option>
                                                    <option value="josm">JOSM</option>
                                                    <option value="potlatch2">Potlatch 2</option>
                                                    <option value="fieldpapers">Field Papers</option>
                                                </select>
                                                <span class="form__input-group-button">
                                                    <button class="button button--sm"
                                                            ng-click="projectCtrl.startEditor(projectCtrl.selectedEditor)">
                                                        {{ 'Start Editor' | translate }}
                                                    </button>
                                                </span>
                                            </div>
                                        </div>
                                        <div>
                                            <p><a href="{{ projectCtrl.getGpxDownloadURL() }}" target="_blank">{{ 'Download' | translate }}</a> {{ 'this task as a gpx file to see its boundary.' | translate }}</p>
                                            <p><a target="_self" href="/assets/josm/tm-tools-open-4.zip" download="tm-tools-open-4.zip">Download</a> the Tasking Manager JOSM plugin</p>
                                        </div>
                                        <div ng-show="projectCtrl.editorStartError === 'josm-error'">
                                            <div class="alert alert--danger" role="alert">
                                                <button class="alert__button-dismiss" title="{{ 'Dismiss alert' | translate }}"
                                                        ng-click="projectCtrl.editorStartError = ''">
                                                    <span>{{ 'Dismiss' | translate }}</span>
                                                </button>
                                                <p>{{ 'JOSM remote control did not respond. Do you have JOSM running and configured to be controlled remotely?' | translate }}</p>
                                            </div>
                                        </div>
                                        <div ng-show="projectCtrl.editorStartError === 'josm-imagery-error'">
                                            <div class="alert alert--warning" role="alert">
                                                <button class="alert__button-dismiss" title="{{ 'Dismiss alert' | translate }}"
                                                        ng-click="projectCtrl.editorStartError = ''">
                                                    <span>{{ 'Dismiss' | translate }}</span>
                                                </button>
                                                <p>{{ 'JOSM had a problem loading the project imagery.' | translate }}</p>
                                            </div>
                                        </div>
                                    </div>
                                    <div class="form__group form__group--section">
                                        <div>
                                            <h6 style="width:84%">Task too big to complete quickly? Or is the satellite imagery not good? Choose split task or mark as bad imagery.</h6>
                                            
                                        </div>
                                        <ul class="list-type--none buttons--sidebyside">
                                            <li>
                                                <div ng-show="projectCtrl.isSelectedSplittable">
                                                    <button id="split-task-btn" style="padding:16px" class="button button--secondary" ng-click="projectCtrl.splitTask()">
                                                        <!-- from collecticons.io-->
                                                        <?xml version="1.0" encoding="utf-8"?>
                                                        <!DOCTYPE svg PUBLIC "-//W3C//DTD SVG 1.1//EN" "http://www.w3.org/Graphics/SVG/1.1/DTD/svg11.dtd">
                                                        <svg version="1.1" xmlns="http://www.w3.org/2000/svg" xmlns:xlink="http://www.w3.org/1999/xlink" x="0px" y="0px" width="12px" height="12px" viewBox="0 0 512 512" enable-background="new 0 0 512 512" xml:space="preserve">
                                                        <path id="split-task" fill="#ffffff" d="M416,288v64h-79.6c-1.5-0.2-4.2-1.4-5.4-2.2L237.3,256l93.8-93.8c1.2-0.9,3.9-2,5.4-2.2H416v64l96-96l-96-96v64h-80
                                                            c-17.2,0-37.8,8.5-49.9,20.7L210.7,192H0v128h210.7l75.3,75.3c12.2,12.2,32.7,20.7,49.9,20.7h80v64l96-96L416,288z"/>
                                                        </svg>
                                                        <!-- <i class="icon-split"></i> -->
                                                        {{ ' Split Task' | translate }}
                                                    </button>
                                                </div>
                                            </li>
                                            <li>
                                                <div ng-show="projectCtrl.taskSplitError && projectCtrl.taskSplitCode == 403 ">
                                                    <div class="error" role="alert">
                                                        <p>{{ 'Task is not splittable' | translate }}</p>
                                                    </div>
                                                </div>
                                            </li>
                                            <li>
                                                <div ng-show="projectCtrl.taskSplitError && !projectCtrl.taskSplitCode">
                                                    <div class="error" role="alert">
                                                        <p>{{ 'Task could not be split' | translate }}</p>
                                                    </div>
                                                </div>
                                            </li>
                                            <li>
                                                <button id="bad-imagery-btn" style="padding:16px" class="button button--secondary"
                                                        ng-click="projectCtrl.unLockTaskMapping(projectCtrl.comment, 'BADIMAGERY')">
                                                        <!-- <i class="icon-danger"></i> -->
                                                        <!-- from collecticons.io-->
                                                        <?xml version="1.0" encoding="utf-8"?>
                                                        <!DOCTYPE svg PUBLIC "-//W3C//DTD SVG 1.1//EN" "http://www.w3.org/Graphics/SVG/1.1/DTD/svg11.dtd">
                                                        <svg version="1.1" xmlns="http://www.w3.org/2000/svg" xmlns:xlink="http://www.w3.org/1999/xlink" x="0px" y="0px" width="12px" height="12px" viewBox="0 0 512 512" enable-background="new 0 0 512 512" xml:space="preserve">
                                                        <path id="bad-imagery" fill="#ffffff" d="M480.2,392.4L287.8,55.6c-17.5-30.6-46-30.6-63.5,0L31.8,392.4C14.3,423,28.8,448,64,448h384
                                                            C483.2,448,497.7,423,480.2,392.4z M256,416c-22.1,0-40-17.9-40-40c0-22.1,17.9-40,40-40s40,17.9,40,40C296,398.1,278.1,416,256,416
                                                            z M288,320h-64V160h64V320z"/>
                                                        </svg>
                                                        {{ ' Mark as Bad Imagery' | translate }}
                                                </button>
                                            </li>
                                            
                                            </ul>
                                        <div>
                                            <h6 style="width:84%">Can't finish but need to stop mapping? Or have you completely mapped the area? Leave a comment and select one of the options below that matches your editing status.</h6>
                                            <textarea class="form__control space-bottom--none" type="text" mentio
                                                      rows="4"
                                                      maxlength="{{ projectCtrl.maxlengthComment }}"
                                                      placeholder="{{ 'Leave a comment' | translate }}"
                                                      mentio-typed-text="typedTerm"
                                                      mentio-search="projectCtrl.searchUser(term)"
                                                      mentio-select="projectCtrl.formatUserTag(item)"
                                                      mentio-items="projectCtrl.suggestedUsers"
                                                      mentio-template-url="/app/project/user-suggestions-menu.html"
                                                      ng-model="projectCtrl.comment"></textarea>
                                            <p>{{ projectCtrl.maxlengthComment - projectCtrl.comment.length }}
                                                {{ 'characters remaining' | translate }}</p>
                                        </div>
                                        <ul class="list-type--none buttons--sidebyside">
                                            <li>
                                                <button id="stop-mapping-btn" class="button button--secondary"
                                                        ng-click="projectCtrl.stopMapping(projectCtrl.comment)"
                                                        style="width:208%">
                                                        <!-- from collecticons.io-->
                                                        <?xml version="1.0" encoding="utf-8"?>
                                                        <!DOCTYPE svg PUBLIC "-//W3C//DTD SVG 1.1//EN" "http://www.w3.org/Graphics/SVG/1.1/DTD/svg11.dtd">
                                                        <svg version="1.1" xmlns="http://www.w3.org/2000/svg" xmlns:xlink="http://www.w3.org/1999/xlink" x="0px" y="0px" width="12px" height="12px" viewBox="0 0 512 512" enable-background="new 0 0 512 512" xml:space="preserve">
                                                        <path id="stop-mapping" fill="#ffffff"  d="m160,352l192,0l0,-192l-192,0l0,192zm96,-352c-141.4,0 -256,114.6 -256,256s114.6,256 256,256s256,-114.6 256,-256s-114.6,-256 -256,-256zm135.8,391.8c-36.3,36.2 -84.5,56.2 -135.8,56.2s-99.5,-20 -135.8,-56.2c-36.2,-36.3 -56.2,-84.5 -56.2,-135.8s20,-99.5 56.2,-135.8c36.3,-36.2 84.5,-56.2 135.8,-56.2s99.5,20 135.8,56.2c36.2,36.3 56.2,84.5 56.2,135.8s-20,99.5 -56.2,135.8z"/>
                                                        </svg>
                                                        {{ ' Stop Mapping' | translate }}
<<<<<<< HEAD
                                                </button>
                                            </li>
                                                    
                                            <li>
                                                <button id="complete-mapping-btn" class="button"
                                                        ng-click="projectCtrl.unLockTaskMapping(projectCtrl.comment, 'MAPPED')"
                                                        style="width:132%">
                                                        <!-- from collecticons.io-->
                                                        <?xml version="1.0" encoding="utf-8"?>
                                                        <!DOCTYPE svg PUBLIC "-//W3C//DTD SVG 1.1//EN" "http://www.w3.org/Graphics/SVG/1.1/DTD/svg11.dtd">
                                                        <svg version="1.1" xmlns="http://www.w3.org/2000/svg" xmlns:xlink="http://www.w3.org/1999/xlink" x="0px" y="0px" width="12px" height="12px" viewBox="0 0 512 512" enable-background="new 0 0 512 512" xml:space="preserve">
                                                        <polygon id="complete-mapping" fill="#ffffff"  points="197.43961906433105,462.2024230957031 19.373008728027344,284.13482666015625 62.93051719665527,240.57638549804688 192.86768913269043,370.5115966796875 448.51847648620605,58.048545837402344 496.1955394744873,97.0572280883789 " id="svg_2" fill="#ffffff" fill-opacity="1" stroke="#ffffff" stroke-opacity="1" stroke-width="11"/>
                                                        </svg>
                                                        <!-- <i class="icon-sm-tick"></i> -->
                                                        {{ ' Mark as Completely Mapped' | translate }}
                                                </button>
                                            </li>
=======
                                                </button>
                                            </li>
                                                    
                                            <li>
                                                <button id="complete-mapping-btn" class="button"
                                                        ng-click="projectCtrl.unLockTaskMapping(projectCtrl.comment, 'MAPPED')"
                                                        style="width:132%">
                                                        <!-- from collecticons.io-->
                                                        <?xml version="1.0" encoding="utf-8"?>
                                                        <!DOCTYPE svg PUBLIC "-//W3C//DTD SVG 1.1//EN" "http://www.w3.org/Graphics/SVG/1.1/DTD/svg11.dtd">
                                                        <svg version="1.1" xmlns="http://www.w3.org/2000/svg" xmlns:xlink="http://www.w3.org/1999/xlink" x="0px" y="0px" width="12px" height="12px" viewBox="0 0 512 512" enable-background="new 0 0 512 512" xml:space="preserve">
                                                        <polygon id="complete-mapping" fill="#ffffff"  points="197.43961906433105,462.2024230957031 19.373008728027344,284.13482666015625 62.93051719665527,240.57638549804688 192.86768913269043,370.5115966796875 448.51847648620605,58.048545837402344 496.1955394744873,97.0572280883789 " id="svg_2" fill="#ffffff" fill-opacity="1" stroke="#ffffff" stroke-opacity="1" stroke-width="11"/>
                                                        </svg>
                                                        <!-- <i class="icon-sm-tick"></i> -->
                                                        {{ ' Mark as Completely Mapped' | translate }}
                                                </button>
                                            </li>
>>>>>>> 14c4d588
                                           
                                        </ul>
                                       
                                        <div ng-show="projectCtrl.taskUnLockError">
                                            <div>
                                                <div class="error" role="alert">
                                                    <p>{{ 'There was a problem unlocking the task.' | translate }} {{ projectCtrl.taskUnLockErrorMessage }}</p>
                                                </div>
                                            </div>
                                            <!-- <button class="button button--achromic button--secondary"
                                                    ng-click="projectCtrl.resetToSelectingStep()">
                                                {{ 'Cancel' | translate }}
                                            </button> -->
                                        </div>
                                    </div>
                                </div>

                            </div>
                        </div>
                        <div ng-show="projectCtrl.currentTab === 'validation'">
                            <!-- select UI -->
                            <div ng-show="projectCtrl.validatingStep === 'selecting'">
                                <div>
                                    <h3>{{ 'Validation' | translate }}</h3>
                                    <div ng-hide="projectCtrl.user"
                                         class="alert alert--warning"
                                         role="alert">
                                        <p>In order to start contributing, please <a ng-show="!accountNavCtrl.account.username" ng-click="accountNavCtrl.login()">login first</a>.</p>
                                    </div>
                                    <div ng-show="projectCtrl.user && !projectCtrl.userCanValidate"
                                         class="alert alert--warning"
                                         role="alert">
                                        <p>{{ 'You cannot select tasks for validation on this project because you do not have the Validator role.' | translate }}</p>
                                    </div>
                                    <div ng-show="projectCtrl.userCanValidate">
                                        <p class="description--block">{{ 'Find a task for validation through one of the options below.' | translate }}</p>
                                        <div ng-show="projectCtrl.taskErrorValidation === 'none-available'">
                                            <div class="error" role="alert">
                                                <p>{{ 'There are no tasks currently available for validation.' | translate }}</p>
                                            </div>
                                        </div>
                                        <div ng-show="projectCtrl.taskErrorValidation === 'task-get-error'">
                                            <div class="error" role="alert">
                                                <p>{{ 'There was an error retrieving the task from the server.' | translate }}</p>
                                                <a class="alert__button-dismiss"
                                                        title="{{ 'Dismiss alert' | translate }}"
                                                        ng-click="projectCtrl.clearCurrentSelection()">
                                                    <span>{{ 'Dismiss' | translate }}</span>
                                                </a>
                                            </div>
                                        </div>
                                        <div ng-show="projectCtrl.taskLockError && projectCtrl.isAuthorized">
                                            <div class="error" role="alert">
                                                <p>{{ 'The tasks could not be locked.' | translate }} {{ projectCtrl.taskLockErrorMessage }}</p>
                                            </div>
                                        </div>
                                        <div ng-show="projectCtrl.taskLockError && !projectCtrl.isAuthorized">
                                            <div class="alert" role="alert">
                                                <p>{{ 'Please login first.' | translate }}</p>
                                            </div>
                                        </div>
                                        <dl class="definition-list--options">
                                            <dt>{{ 'Option 1:' | translate }}</dt>
                                            <dd>{{ 'Select a task by clicking on the map' | translate }}</dd>

                                            <dt>{{ 'Option 2:' | translate }} </dt>
                                            <dd>
                                                <button ng-click="projectCtrl.selectRandomTaskValidate()"
                                                        class="button">
                                                    {{ 'Validate a Random Task' | translate }}
                                                </button>
                                            </dd>

                                            <dt>{{ 'Option 3:' | translate }} </dt>
                                            <dd class="button-group--stacked">
                                                <button ng-click="projectCtrl.selectByPolygonValidate()"
                                                        class="button button--achromic"
                                                        ng-class="projectCtrl.drawPolygonInteraction.getActive() ? 'button--active' : ''">
                                                    {{ 'Select area by drawing a polygon' | translate }}
                                                </button>
                                                <button class="button"
                                                        ng-class="projectCtrl.selectedTasksForValidation.length < 1 ? 'disabled' : '' "
                                                        ng-click="projectCtrl.lockTasksForValidation(projectCtrl.selectedTasksForValidation)">
                                                    {{ 'Start Validating' | translate }}
                                                </button>
                                            </dd>

                                            <dt>{{ 'Option 4:' | translate }} </dt>
                                            <dd>
                                                <button ng-click="projectCtrl.reselectTasksForValidation()"
                                                        ng-class="projectCtrl.hasTasksLockedForValidation() ? '' : 'disabled'"
                                                        class="button">
                                                    {{ 'Reselect tasks locked for validation ' | translate }}
                                                </button>
                                            </dd>

                                            <dt>{{ 'Option 5:' | translate }} </dt>
                                            <dd>{{ 'Select by user below' | translate }}</dd>

                                        </dl>
                                        <table class="table table-validate_user table--zebra user-activity-for-validation">
                                            <thead>
                                            <tr>
                                                <th ng-click="projectCtrl.sortBy('username')"><a
                                                        class="table__sort table__sort--none"
                                                        title="{{ 'Sort column' | translate }}"><span>{{ 'Contributor' | translate }}</span></a>
                                                </th>
                                                <th ng-click="projectCtrl.sortBy('mappingLevel')"><a
                                                        class="table__sort table__sort--none"
                                                        title="{{ 'Sort column' | translate }}"><span>{{ 'Level' | translate }}</span></a>
                                                </th>
                                                <th ng-click="projectCtrl.sortBy('mappedTaskCount')"><a
                                                        class="table__sort table__sort--none"
                                                        title="{{ 'Sort column' | translate }}"><span>#</span></a>
                                                </th>
                                                <th ng-click="projectCtrl.sortBy('dateRegistered')"><a
                                                        class="table__sort table__sort--none"
                                                        title="{{ 'Sort column' | translate }}"><span>{{ 'Registered' | translate }}</span></a>
                                                </th>
                                                <th ng-click="projectCtrl.sortBy('lastValidationDate')"><a
                                                        class="table__sort table__sort--none"
                                                        title="{{ 'Sort column' | translate }}"><span>{{ 'Last validation' | translate }}</span></a>
                                                </th>
                                                <th><span>{{ 'Lock' | translate }}</span></th>
                                            </tr>
                                            </thead>
                                            <tbody>
                                            <tr ng-repeat="doneTasks in projectCtrl.mappedTasksPerUser | orderBy:projectCtrl.propertyName:projectCtrl.reverse">
                                                <td>
                                                    <a href="./user/{{ doneTasks.username }}"/>{{ doneTasks.username }}
                                                </td>
                                                <td ng-show="doneTasks.mappingLevel === 'BEGINNER'">{{ 'Beginner' | translate }}</td>
                                                <td ng-show="doneTasks.mappingLevel === 'INTERMEDIATE'">{{ 'Intermediate' | translate }}</td>
                                                <td ng-show="doneTasks.mappingLevel === 'ADVANCED'">{{ 'Advanced' | translate }}</td>
                                                <td>{{ doneTasks.mappedTaskCount }}</td>
                                                <td><span am-time-ago="doneTasks.dateRegistered | amUtc | amLocal"></span>
                                                </td>
                                                <td><span
                                                        am-time-ago="doneTasks.lastValidationDate | amUtc | amLocal"></span>
                                                </td>
                                                <td>
                                                    <a class="normallink"
                                                            ng-click="projectCtrl.lockTasksForValidation(doneTasks.tasksMapped)"
                                                            ng-mouseover="projectCtrl.highlightTasks(doneTasks.tasksMapped, true)"
                                                            ng-mouseleave="projectCtrl.highlightVectorLayer.getSource().clear()">
                                                        {{ 'Start' | translate }}
                                                    </a>
                                                </td>
                                            </tr>
                                            </tbody>
                                        </table>
                                    </div>
                                </div>
                            </div>
                            <!-- task viewing and mapping UI's -->
                            <div ng-show="projectCtrl.validatingStep === 'viewing' || projectCtrl.validatingStep === 'locked' || projectCtrl.validatingStep === 'multi-locked'">
                                <!-- task viewing UI -->
                                <h3 style="display: inline-block;">{{ 'Validation' | translate }}</h3>
                                <div ng-show="projectCtrl.validatingStep === 'locked'" style="display: inline-block; float: right;">
                                    <i class="fa fa-clock-o"></i>
                                    <span>{{ projectCtrl.getLockTime() }} {{ 'minutes left' | translate }}</span>
                                </div>
                                <div ng-show="projectCtrl.validatingStep === 'viewing' ">
                                    <!-- task information -->

                                    <div ng-show="projectCtrl.taskLockError && projectCtrl.isAuthorized">
                                        <div class="alert alert--danger" role="alert">
                                            <p>{{ 'The task could not be locked for validation.' | translate }} {{ projectCtrl.taskLockErrorMessage }}</p>
                                        </div>
                                    </div>
                                    <div ng-show="projectCtrl.wasAutoUnlocked">
                                        <div class="error" role="alert">
                                            <p>{{ 'The task expired and was automatically unlocked.' | translate }}</p>
                                        </div>
                                    </div>
                                    <div ng-show="projectCtrl.taskLockError && !projectCtrl.isAuthorized">
                                        <div class="alert alert--danger" role="alert">
                                            <p>{{ 'Please login first.' | translate }}</p>
                                        </div>
                                    </div>
                                    <div ng-hide="projectCtrl.taskLockError">
                                        <div ng-show="projectCtrl.selectedTaskData">
                                            <div ng-show="projectCtrl.isSelectedValidatable && !projectCtrl.taskLockError && projectCtrl.userCanValidate"
                                                 class="alert alert--success"
                                                 role="alert">
                                                <p>{{ 'This task is available for validation.' | translate }}</p>
                                            </div>
                                        </div>
                                        <!-- task error alerts -->
                                        <div>
                                            <div ng-hide="projectCtrl.user">
                                                <div class="alert alert--warning" role="alert">
                                                    <p>{{ 'Please login to start validating.' | translate }}</p>
                                                </div>
                                            </div>
                                            <div ng-show="projectCtrl.user && !projectCtrl.isSelectedValidatable"
                                                 class="error"
                                                 role="alert">
                                                <p>{{ 'The selected task is not in a state that allows validation.' | translate }}</p>
                                            </div>
                                            <div ng-show="projectCtrl.user && projectCtrl.taskLockError"
                                                 class="alert alert--danger"
                                                 role="alert">
                                                <p>{{ 'The selected task could not be locked.' | translate }}</p>
                                            </div>
                                            <div ng-show="projectCtrl.user && !projectCtrl.userCanValidate"
                                                 class="alert alert--danger"
                                                 role="alert">
                                                <p>{{ 'You do not have the required Validator role for validation on this project.' | translate }}</p>
                                            </div>
                                        </div>
                                    </div>
                                    <!-- task action buttons -->
                                    <div class="form__group form__group--section">
                                        <div>
                                            <button ng-show="projectCtrl.isSelectedValidatable && !projectCtrl.taskLockError && projectCtrl.userCanValidate"
                                                    class="button button--large"
                                                    ng-click="projectCtrl.lockSelectedTaskValidation()">
                                                {{ 'Start Validating' | translate }}
                                            </button>
                                            <!-- <button ng-click="projectCtrl.startEditor('ideditor')"
                                                    class="button button--achromic  button--large">
                                                {{ 'Preview Task on OSM' | translate }}
                                            </button> -->
                                        </div>
                                        <div>
                                            <div class="button-group button-group--horizontal" role="group"
                                                 aria-label="{{ 'Other options' | translate }}">
                                                <button ng-hide="projectCtrl.taskErrorMapping === 'none-available' || !projectCtrl.userCanValidate"
                                                        ng-click="projectCtrl.selectRandomTaskValidate()"
                                                        class="button button--achromic">
                                                    {{ 'Select another task' | translate }}
                                                </button>
                                                <button ng-show="projectCtrl.selectedTaskData.isUndoable"
                                                        class="button button--achromic"
                                                        ng-click="projectCtrl.undo()">
                                                        {{ 'Un-Mark' | translate }}
                                                </button>
                                                <!-- <button class="button button--achromic button--secondary"
                                                        ng-click="projectCtrl.resetToSelectingStep()">
                                                    {{ 'Cancel' | translate }}
                                                </button> -->
                                            </div>
                                        </div>
                                    </div>
                                </div>
                                <!-- task locked UI -->
                                <div ng-show="projectCtrl.validatingStep === 'locked'"><!-- task mapping UI -->
                                    <div class="form__group form__group--section">
                                        <div ng-show="projectCtrl.selectedTaskData.perTaskInstructions">
                                            <h4>{{ 'Extra Instructions' | translate }}</h4>
                                            <p markdown-to-html="projectCtrl.selectedTaskData.perTaskInstructions"></p>
                                        </div>
                                        <div>
                                            <h6>Get started by choosing your editor of choice.</h6>
                                            <div class="form__input-group">
                                                <select class="form__control form__control__medium"
                                                        ng-model="projectCtrl.selectedEditor"
                                                        ng-change="projectCtrl.updatePreferedEditor()">
                                                    <option value="ideditor" selected="true">iD Editor</option>
                                                    <option value="josm">JOSM</option>
                                                    <option value="potlatch2">Potlatch 2</option>
                                                    <option value="fieldpapers">Field Papers</option>
                                                </select>
                                                <span class="form__input-group-button">
                                                    <button class="button button--sm"
                                                            ng-click="projectCtrl.startEditor(projectCtrl.selectedEditor)">
                                                            {{ 'Start Editor' | translate }}
                                                    </button>
                                                </span>
                                            </div>
                                        </div>
                                        <div>
                                            <p><a href="{{ projectCtrl.getGpxDownloadURL() }}" target="_blank">{{ 'Download' | translate }}</a> {{ 'this task as a gpx file to see its boundary.' | translate }}</p>
                                            <p><a target="_self" href="/assets/josm/tm-tools-open-4.zip" download="tm-tools-open-4.zip">Download</a> the Tasking Manager JOSM plugin</p>
                                        </div>
                                        <div ng-show="projectCtrl.editorStartError === 'josm-error'">
                                            <div class="alert alert--danger" role="alert">
                                                <button class="alert__button-dismiss" title="{{ 'Dismiss alert' | translate }}"
                                                        ng-click="projectCtrl.editorStartError = ''">
                                                    <span>{{ 'Dismiss' | translate }}</span>
                                                </button>
                                                <p>{{ 'JOSM remote control did not respond. Do you have JOSM running and configured to be controlled remotely?' | translate }}</p>
                                            </div>
                                        </div>
                                        <div ng-show="projectCtrl.editorStartError === 'josm-imagery-error'">
                                            <div class="alert alert--warning" role="alert">
                                                <button class="alert__button-dismiss" title="{{ 'Dismiss alert' | translate }}"
                                                        ng-click="projectCtrl.editorStartError = ''">
                                                    <span>{{ 'Dismiss' | translate }}</span>
                                                </button>
                                                <p>{{ 'JOSM had a problem loading the project imagery.' | translate }}</p>
                                            </div>
                                        </div>
                                    </div>
                                    <div class="form__group form__group--section">
                                        <h6>{{ 'Done editing? Leave a comment and select one of the options below that matches your editing status.' | translate }}</h6>
                                         <textarea class="form__control space-bottom--none" type="text" mentio
                                                   rows="4"
                                                   maxlength="{{ projectCtrl.maxlengthComment }}"
                                                   placeholder="{{ 'Leave a comment' | translate }}"
                                                   mentio-typed-text="typedTerm"
                                                   mentio-search="projectCtrl.searchUser(term)"
                                                   mentio-select="projectCtrl.formatUserTag(item)"
                                                   mentio-items="projectCtrl.suggestedUsers"
                                                   mentio-template-url="/app/project/user-suggestions-menu.html"
                                                   ng-model="projectCtrl.comment"></textarea>
                                        <p>{{ projectCtrl.maxlengthComment - projectCtrl.comment.length }}
                                            {{ 'characters remaining' | translate }}</p>
                                        <ul class="list-type--none buttons--sidebyside">
                                            <li>
                                                <button class="button"
                                                        ng-click="projectCtrl.unLockTaskValidation(projectCtrl.comment, 'VALIDATED')">
                                                    {{ 'Mark as Valid' | translate }}
                                                </button>
                                            </li>
                                            <li>
                                                <button class="button button--secondary"
                                                        ng-click="projectCtrl.unLockTaskValidation(projectCtrl.comment, 'INVALIDATED')">
                                                    {{ 'Mark as Invalid' | translate }}
                                                </button>
                                            </li>
                                            <li>
                                                <button class="button button--achromic button--outline--secondary"
                                                        ng-click="projectCtrl.stopValidating(projectCtrl.comment)">
                                                    {{ 'Stop Validating' | translate }}
                                                </button>
                                            </li>
                                        </ul>
                                    </div>
                                    <div ng-show="projectCtrl.taskUnLockError">
                                        <div>
                                            <div class="error" role="alert">
                                                <p>{{ 'There was a problem unlocking the task.' | translate }} {{ projectCtrl.taskUnLockErrorMessage }}</p>
                                            </div>
                                        </div>
                                        <!-- <button class="button button--achromic"
                                                ng-click="projectCtrl.resetToSelectingStep()">
                                            {{ 'Cancel' | translate }}
                                        </button> -->
                                    </div>

                                </div>
                                <div ng-show="projectCtrl.validatingStep === 'multi-locked'">
                                    <p>Multiple Tasks are locked for you for validation.</p>
                                    <p>{{ 'Tasks' | translate }} {{ projectCtrl.getSelectTaskIds() }}
                                        {{ 'are locked for validation.' | translate }}
                                    </p>
                                    <div class="form__group form__group--section">
                                        <div>
                                            <h6>Get started by choosing your editor of choice.</h6>
                                            <div class="form__input-group">
                                                <select class="form__control form__control__medium"
                                                        ng-model="projectCtrl.selectedEditor"
                                                        ng-change="projectCtrl.updatePreferedEditor()">
                                                    <option value="ideditor" selected="true">iD Editor</option>
                                                    <option value="josm">JOSM</option>
                                                    <option value="potlatch2">Potlatch 2</option>
                                                    <option value="fieldpapers">Field Papers</option>
                                                </select>
                                                <span class="form__input-group-button">
                                                    <button class="button button--sm"
                                                            ng-click="projectCtrl.startEditor(projectCtrl.selectedEditor)">
                                                        {{ 'Start Editor' | translate }}
                                                    </button>
                                                </span>
                                            </div>
                                        </div>
                                        <div ng-show="projectCtrl.editorStartError === 'josm-error'">
                                            <div class="alert alert--danger" role="alert">
                                                <button class="alert__button-dismiss" title="{{ 'Dismiss alert' | translate }}"
                                                        ng-click="projectCtrl.editorStartError = ''">
                                                    <span>{{ 'Dismiss' | translate }}</span>
                                                </button>
                                                <p>{{ 'JOSM remote control did not respond. Do you have JOSM running and configured to be controlled remotely?' | translate }}</p>
                                            </div>
                                        </div>
                                        <div ng-show="projectCtrl.editorStartError === 'josm-imagery-error'">
                                            <div class="alert alert--warning" role="alert">
                                                <button class="alert__button-dismiss" title="{{ 'Dismiss alert' | translate }}"
                                                        ng-click="projectCtrl.editorStartError = ''">
                                                    <span>{{ 'Dismiss' | translate }}</span>
                                                </button>
                                                <p>{{ 'JOSM had a problem loading the project imagery.' | translate }}</p>
                                            </div>
                                        </div>
                                    </div>
                                    <div class="form__group form__group--section">
                                        <h6>{{ 'Done editing? Leave a comment and select one of the options below that matches your editing status.' | translate }}</h6>
                                         <textarea class="form__control space-bottom--none" type="text" mentio
                                                   rows="4"
                                                   maxlength="{{ projectCtrl.maxlengthComment }}"
                                                   placeholder="{{ 'Leave a comment' | translate }}"
                                                   mentio-typed-text="typedTerm"
                                                   mentio-search="projectCtrl.searchUser(term)"
                                                   mentio-select="projectCtrl.formatUserTag(item)"
                                                   mentio-items="projectCtrl.suggestedUsers"
                                                   mentio-template-url="/app/project/user-suggestions-menu.html"
                                                   ng-model="projectCtrl.comment"></textarea>
                                        <p>{{ projectCtrl.maxlengthComment - projectCtrl.comment.length }}
                                            {{ 'characters remaining' | translate }}</p>

                                        <ul class="list-type--none buttons--sidebyside">
                                            <li>
                                                <button class="button"
                                                        ng-click="projectCtrl.unLockMultiTaskValidation(projectCtrl.comment, 'VALIDATED')">
                                                    {{ 'Mark all as Valid' | translate }}
                                                </button>
                                            </li>
                                            <li>
                                                <button class="button button--secondary"
                                                        ng-click="projectCtrl.unLockMultiTaskValidation(projectCtrl.comment, 'INVALIDATED')">
                                                    {{ 'Mark all as Invalid' | translate }}
                                                </button>
                                            </li>
                                            <li>
                                                <button class="button button--achromic button--outline--secondary"
                                                        ng-click="projectCtrl.stopMultiTaskValidation(projectCtrl.comment)">
                                                    {{ 'Stop Validating' | translate }}
                                                </button>
                                            </li>
                                        </ul>
                                    </div>
                                    <div ng-show="projectCtrl.taskUnLockError">
                                        <div>
                                            <div class="alert alert--danger" role="alert">
                                                <p>{{ 'There was a problem unlocking the tasks.' | translate }} {{ projectCtrl.taskUnLockErrorMessage }}</p>
                                            </div>
                                        </div>
                                        <!-- <button class="button button--achromic"
                                                ng-click="projectCtrl.resetToSelectingStep()">
                                            {{ 'Cancel' | translate }}
                                        </button> -->
                                    </div>
                                </div>
                            </div>
                        </div>
                        <div ng-show="projectCtrl.currentTab === 'chat'">
                            <h3>{{ 'Project Questions and Comments' | translate }}</h3>
                            <project-chat project-id="projectCtrl.id"
                                          project-author="projectCtrl.projectData.author"></project-chat>
                        </div>
                        <!-- advanced options UI -->

                        <div ng-init="showAdvanced=false"
                             ng-show="projectCtrl.selectedTaskData && (projectCtrl.currentTab === 'mapping' || projectCtrl.currentTab === 'validation') ">
                            <div>
                                <h5>{{ 'History' | translate }}</h5>
                                <div class="history">
                                    <p ng-show="projectCtrl.selectedTaskData.taskHistory.length < 1">{{ 'Nothing has happened yet.' | translate }}</p>
                                    <table ng-show="projectCtrl.selectedTaskData.taskHistory.length >= 1" class="table table-task-history">
                                        <tbody ng-repeat="item in (orderedData = (projectCtrl.selectedTaskData.taskHistory | orderBy: '-actionDate')) track by $index">
                                          <tr ng-show="item.actionBy !== orderedData[$index - 1].actionBy"
                                              class="new-user-row">
                                              <td colspan="2">
                                                  <a href="/user/{{ item.actionBy }}">{{ item.actionBy }}</a>
                                              </td>
                                          </tr>
                                          <tr class="action-row {{ item.action | lowercase }} {{ projectCtrl.highlightHistory && projectCtrl.highlightHistory === item.historyId ? 'highlighted' : '' }}">
                                              <td class="action">
                                                  <span class="status-marker-comment" ng-show="item.action === 'COMMENT'">{{ 'Commented' | translate }}</span>
                                                  <span class="status-marker-locked-for-mapping" ng-show="item.action === 'LOCKED_FOR_MAPPING'">{{ 'Locked for mapping' | translate }}</span>
                                                  <span class="status-marker-locked-for-validation" ng-show="item.action === 'LOCKED_FOR_VALIDATION'">{{ 'Locked for validation' | translate }}</span>
                                                  <span class="status-marker-auto-unlocked-for-mapping" ng-show="item.action === 'AUTO_UNLOCKED_FOR_MAPPING'">{{ 'Automatically unlocked for mapping' | translate }}</span>
                                                  <span class="status-marker-auto-unlocked-for-validation" ng-show="item.action === 'AUTO_UNLOCKED_FOR_VALIDATION'">{{ 'Automatically unlocked for validation' | translate }}</span>
                                                  <span class="status-marker-badimagery" ng-show="item.action === 'STATE_CHANGE' && item.actionText === 'BADIMAGERY'">{{ 'Marked as bad imagery' | translate }}</span>
                                                  <span class="status-marker-mapped" ng-show="item.action === 'STATE_CHANGE' && item.actionText === 'MAPPED'">{{ 'Mapped' | translate }}</span>
                                                  <span class="status-marker-validated" ng-show="item.action === 'STATE_CHANGE' && item.actionText === 'VALIDATED'">{{ 'Validated' | translate }}</span>
                                                  <span class="status-marker-invalidated" ng-show="item.action === 'STATE_CHANGE' && item.actionText === 'INVALIDATED'">{{ 'Invalidated' | translate }}</span>
                                                  <span class="status-marker-split" ng-show="item.action === 'STATE_CHANGE' && item.actionText === 'SPLIT'">{{ 'Split' | translate }}</span>
                                                  <span class="status-marker-ready" ng-show="item.action === 'STATE_CHANGE' && item.actionText === 'READY'">{{ 'Marked as ready' | translate }}</span>
                                              </td>
                                              <td>
                                                  <span am-time-ago="item.actionDate | amUtc | amLocal"></span>
                                              </td>
                                          </tr>
                                          <tr ng-show="item.action === 'COMMENT'">
                                            <td colspan="2" class="comment-text">
                                              <span markdown-to-html="item.actionText"></span>
                                            </td>
                                          </tr>
                                      </tbody>
                                    </table>
                                </div>
                            </div>
                            <div>
                                <h5 ng-click="showAdvanced=!showAdvanced" class="pointer"
                                    title="{{ 'Show advanced options' | translate }}">
                                    <i ng-show="!showAdvanced"
                                       class="icon-sm-chevron-down"></i>
                                    <i ng-show="showAdvanced"
                                       class="icon-sm-chevron-up"></i>
                                    {{ 'Advanced' | translate }}
                                </h5>
                                <p class="indent--right">{{ 'Advanced task information and editing options' | translate }}</p>
                            </div>
                            <div class="indent--right" ng-show="showAdvanced">
                                <div>
                                    <h6>{{ 'Details' | translate }}</h6>
                                    <dl class="dl-horizontal">
                                        <dt>ID</dt>
                                        <dd>#{{ projectCtrl.selectedTaskData.taskId }}</dd>
                                        <dt>{{ 'Status' | translate }}</dt>
                                        <dd>{{ projectCtrl.selectedTaskData.taskStatus }}</dd>
                                        <dt>{{ 'Locked by' | translate }}</dt>
                                        <dd>{{ projectCtrl.selectedTaskData.lockHolder }}</dd>
                                    </dl>
                                </div>
                                <div>
                                    <h6>{{ 'Options' | translate }}</h6>
                                    <ul class="buttons--sidebyside list-type--none" role="group"
                                         aria-label="{{ 'Advanced options' | translate }}">
                                        <li>
                                            <button class="button button--achromic"
                                                    title="{{ 'See the changesets on the OSM website for this area.' | translate }}"
                                                    ng-click="projectCtrl.viewOSMChangesets()">
                                                {{ 'View OSM changesets' | translate }}
                                            </button>
                                        </li>
                                        <li>
                                            <button class="button button--achromic"
                                                    title="{{ 'See the changesets in Overpass Turbo for this area.' | translate }}"
                                                    ng-click="projectCtrl.viewOverpassTurbo()">
                                                {{ 'View in Overpass Turbo' | translate }}
                                            </button>
                                        </li>
                                    </ul>
                                </div>
                            </div>
                        </div>
                    </div>
                </div>
            </div>
            <div id="map" class="map-container">
                <div>
                    <div class="activity-project-button">
                        <a ng-href="/project/{{ projectCtrl.projectData.projectId }}/dashboard"
                           class="button button--secondary">{{ 'Activity and Stats' | translate }}
                        </a>
                    </div>
                </div>
                <div class="ol-control legend-control">
                    <h6>{{ 'Legend' | translate }}</h6>
                    <div>
                        <svg height="15" width="15">
                            <rect width="15" height="15" stroke="rgba(84, 84, 84, 0.7)" stroke-width="1"
                                  fill="rgba(223, 223, 223, 0.1)"/>
                        </svg>
                        {{ 'Ready' | translate }}
                    </div>
                    <div>
                        <svg height="15" width="15">
                            <rect width="15" height="15" stroke="rgba(84, 84, 84, 0.7)" stroke-width="1"
                                  fill="rgba(255, 198, 12, 0.4)"/>
                        </svg>
                        {{ 'Mapped' | translate }}
                    </div>
                    <div>
                        <svg height="15" width="15">
                            <rect width="15" height="15" stroke="rgba(84, 84, 84, 0.7)" stroke-width="1"
                                  fill="rgba(0, 0, 0, 0.4)"/>
                        </svg>
                        {{ 'Bad imagery' | translate }}
                    </div>
                    <div>
                        <svg height="15" width="15">
                            <rect width="15" height="15" stroke="rgba(84, 84, 84, 0.7)" stroke-width="1"
                                  fill="rgba(0, 128, 0, 0.4)"/>
                        </svg>
                        {{ 'Validated' | translate }}
                    </div>
                    <div>
                        <svg height="15" width="15">
                            <rect width="15" height="15" stroke="rgba(84, 84, 84, 0.7)" stroke-width="1"
                                  fill="rgba(233, 11, 67, 0.4)"/>
                        </svg>
                        {{ 'Invalidated' | translate }}
                    </div>
                    <div>
                        <svg height="15" width="15">
                            <rect width="20" height="20" stroke="rgba(84, 84, 84, 0.7)" stroke-width="1"
                                  fill="rgba(18, 89, 240, 0.4)"/>
                        </svg>
                        {{ 'Locked' | translate }}
                    </div>
                    <div>
                        <svg height="15" width="15">
                            <rect width="15" height="15" stroke="rgba(18, 89, 240, 1)" stroke-width="5"
                                  fill="rgba(18, 89, 240, 0.4)"/>
                        </svg>
                        {{ 'Locked by you' | translate }}
                    </div>
                    <div ng-show="projectCtrl.hasPriorityArea">
                        <svg height="15" width="15">
                            <rect width="15" height="15" stroke="rgba(255, 0, 0, 1)" stroke-width="3"
                                  fill="rgba(255, 0, 0, 0.3)"/>
                        </svg>
                        {{ 'Priority area' | translate }}
                    </div>
                </div>
            </div>
        </div>
    </section>
</div>

-<!-- accept license modal -->
<section class="modal modal-tm" ng-show="projectCtrl.showLicenseModal">
    <div class="modal__inner">
        <header class="modal__header">
            <div class="modal__headline">
                <h1 class="modal__title">{{ 'Accept imagery license' | translate }}</h1>
            </div>
        </header>
        <div class="modal__body">
            <p>{{ 'You need to accept the license before continuing.' | translate }}</p>
            <hr>
            <h4>{{ projectCtrl.license.name }}</h4>
            <p>{{ projectCtrl.license.description }}</p>
            <p>{{ projectCtrl.license.plainText }}</p>
        </div>
        <footer class="modal__footer">
            <div ng-hide="projectCtrl.validateTasksSuccess">
                <button class="button button--achromic" type="button"
                        ng-click="projectCtrl.setShowLicenseModal(false)">
                    {{ 'Cancel' | translate }}
                </button>
                <button class="button button--base" type="button"
                        ng-click="projectCtrl.acceptLicense()">
                    {{ 'Accept and continue' | translate }}
                </button>
            </div>
        </footer>
    </div>
    <button class="modal__button-dismiss" title="{{ 'Close' | translate }}"
            ng-click="projectCtrl.setShowLicenseModal(false)">
        {{ 'Dismiss' | translate }}
    </button>
</section>
<!-- accept license modal --><|MERGE_RESOLUTION|>--- conflicted
+++ resolved
@@ -528,7 +528,6 @@
                                                         <path id="stop-mapping" fill="#ffffff"  d="m160,352l192,0l0,-192l-192,0l0,192zm96,-352c-141.4,0 -256,114.6 -256,256s114.6,256 256,256s256,-114.6 256,-256s-114.6,-256 -256,-256zm135.8,391.8c-36.3,36.2 -84.5,56.2 -135.8,56.2s-99.5,-20 -135.8,-56.2c-36.2,-36.3 -56.2,-84.5 -56.2,-135.8s20,-99.5 56.2,-135.8c36.3,-36.2 84.5,-56.2 135.8,-56.2s99.5,20 135.8,56.2c36.2,36.3 56.2,84.5 56.2,135.8s-20,99.5 -56.2,135.8z"/>
                                                         </svg>
                                                         {{ ' Stop Mapping' | translate }}
-<<<<<<< HEAD
                                                 </button>
                                             </li>
                                                     
@@ -546,26 +545,7 @@
                                                         {{ ' Mark as Completely Mapped' | translate }}
                                                 </button>
                                             </li>
-=======
-                                                </button>
-                                            </li>
-                                                    
-                                            <li>
-                                                <button id="complete-mapping-btn" class="button"
-                                                        ng-click="projectCtrl.unLockTaskMapping(projectCtrl.comment, 'MAPPED')"
-                                                        style="width:132%">
-                                                        <!-- from collecticons.io-->
-                                                        <?xml version="1.0" encoding="utf-8"?>
-                                                        <!DOCTYPE svg PUBLIC "-//W3C//DTD SVG 1.1//EN" "http://www.w3.org/Graphics/SVG/1.1/DTD/svg11.dtd">
-                                                        <svg version="1.1" xmlns="http://www.w3.org/2000/svg" xmlns:xlink="http://www.w3.org/1999/xlink" x="0px" y="0px" width="12px" height="12px" viewBox="0 0 512 512" enable-background="new 0 0 512 512" xml:space="preserve">
-                                                        <polygon id="complete-mapping" fill="#ffffff"  points="197.43961906433105,462.2024230957031 19.373008728027344,284.13482666015625 62.93051719665527,240.57638549804688 192.86768913269043,370.5115966796875 448.51847648620605,58.048545837402344 496.1955394744873,97.0572280883789 " id="svg_2" fill="#ffffff" fill-opacity="1" stroke="#ffffff" stroke-opacity="1" stroke-width="11"/>
-                                                        </svg>
-                                                        <!-- <i class="icon-sm-tick"></i> -->
-                                                        {{ ' Mark as Completely Mapped' | translate }}
-                                                </button>
-                                            </li>
->>>>>>> 14c4d588
-                                           
+
                                         </ul>
                                        
                                         <div ng-show="projectCtrl.taskUnLockError">
