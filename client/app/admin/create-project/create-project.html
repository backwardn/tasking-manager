<div class="inner">
    <section class="section section--asided">
        <header class="section__header section__header--nodescription">
            <div class="inner">
                <h1 ng-hide="createProjectCtrl.isCloneProject" class="section__title">
                    {{ 'Create project' | translate }}
                </h1>
                <h1 ng-show="createProjectCtrl.isCloneProject" class="section__title">
                    {{ 'Clone project' | translate }} -
                    #{{ createProjectCtrl.cloneProjectId }} {{ createProjectCtrl.cloneProjectName }}
                </h1>
            </div>
        </header>
    </section>
    <section class="create-project section__body section__body--secondary">
        <div class="inner">
            <ul class="progress-indicator">
                <li ng-class="createProjectCtrl.showWizardStep('area') ? 'completed' : ''">
                    <span class="bubble"></span>{{ 'Step 1' | translate }}
                </li>
                <li ng-class="createProjectCtrl.showWizardStep('tasks') ? 'completed' : ''">
                    <span class="bubble"></span>{{ 'Step 2' | translate }}
                </li>
                <li ng-class="createProjectCtrl.showWizardStep('taskSize') ? 'completed' : ''">
                    <span class="bubble"></span>{{ 'Step 3' | translate }}
                </li>
                <li ng-class="createProjectCtrl.showWizardStep('trim') ? 'completed' : ''">
                    <span class="bubble"></span>{{ 'Step 4' | translate }}
                </li>
                <li ng-class="createProjectCtrl.showWizardStep('review') ? 'completed' : ''">
                    <span class="bubble"></span>{{ 'Step 5' | translate }}
                </li>
            </ul>
            <div class="sidebar">
                <div ng-show="createProjectCtrl.currentStep === 'area'" class="content">
                    <h4>{{ 'Step 1: Define Area' | translate }}</h4>
                    <form class="form">
                        <div class="form__group form__group--section--sm">
                            <dl>
                                <dt>{{ 'Option 1:' | translate }}</dt>
                                <dd>
                                    <p>{{ 'Draw the Area of Interest on the map.' | translate }}</p>
                                    <button class="button button--achromic" type="button"
                                            ng-click="createProjectCtrl.drawAOI()"><span>{{ 'Draw' | translate }}</span>
                                    </button>
                                </dd>
                            </dl>
                            <div>
                                <span class="error" style="float:left;margin-top:10px" ng-show="createProjectCtrl.AOIValidationMessage == 'NO_FEATURES'">
                                    {{ 'No Area of Interest has been drawn.' | translate }}
                                </span>
                                <span class="error" style="float:left;margin-top:10px"
                                      ng-show="createProjectCtrl.AOIValidationMessage == 'SELF_INTERSECTIONS'">
                                    {{ 'The Area of Interest contains self intersections.' | translate }}
                                </span>
                            </div>
                        </div>

                        <div class="form__group form__group--section--sm">
                            <dl>
                                <dt>Option 2:</dt>

                                <dd>
                                    <p>{{ 'Import a GeoJSON, KML, OSM or zipped SHP file.' | translate }}</p>
                                    <button class="button button--achromic"
                                         ngf-select="createProjectCtrl.import($file)">{{ 'Import' | translate }}
                                    </button>
                                </dd>
                            </dl>
                            <div ng-show="createProjectCtrl.isImportError"
                                 class="alert alert--danger" role="alert">
                                <p>
                                    <strong>{{ 'Error' | translate }}:</strong> {{ 'Please provide a valid GeoJSON, KML or zipped Shapefile.' | translate }}
                                </p>
                            </div>
                            <div ng-show="createProjectCtrl.nonPolygonError"
                                 class="alert alert--danger" role="alert">
                                <p>
                                    <strong>{{ 'Error' | translate }}:</strong> {{ 'The AOI contains geometries which are not polygons or multipolygons' | translate }}
                                </p>
                            </div>
                            <div ng-show="createProjectCtrl.selfIntersectionError"
                                 class="alert alert--danger" role="alert">
                                <p>
                                    <strong>{{ 'Error' | translate }}:</strong> {{ 'The AOI contains self intersections' | translate }}
                                </p>
                            </div>
<<<<<<< HEAD

                        </div>

                        <div class="form__group form__group--section--sm">
                            <dl>
                                <dt>Option 3:</dt>
                                <dd>
                                    <p>{{ 'Import Task Geometry Data from GeoJSON. Task data (e.g. roads generated by
                                        machine learning) can be downloaded to JOSM to guide the mappers' | translate }}</p>
                                    <button class="button button--achromic" type="button"
                                            ngf-select="createProjectCtrl.importTaskData($file)">{{ 'Import' | translate }}
                                    </button>
                                </dd>
                            </dl>
                            <div>
                                <span class="error" ng-show="!!createProjectCtrl.TaskImportValidationMessage">
                                    {{ 'There was a problem with uploaded task data.' | translate }}
                                </span>
                            </div>
=======
>>>>>>> 14c4d588
                        </div>
                    </form>
                    <div class="navigation-steps">
                        <div class="button-group button-group--horizontal" role="group">
                            <button class="button" type="button"
                                    ng-click="createProjectCtrl.setWizardStep('tasks')">
                                <span>{{ 'Next' | translate }}</span>
                            </button>
                        </div>
                    </div>
                </div>
                <div ng-show="createProjectCtrl.currentStep === 'tasks'" class="content">
                    <h4>{{ 'Step 2: Choose Tasks Type' | translate }}</h4>
                    <form class="form">
                        <div class="form__group list-type--none search-option" role="group">
                            <ul>
                                <li>
                                    <label class="form__option form__option--inline">
                                        <input ng-model="createProjectCtrl.taskType" type="radio" name="form-tasks-type"
                                               id="square-grid" value="square-grid"/>
                                        {{ 'Square Grid' | translate }}
                                    </label>
                                </li>
                                <li>
                                    <label class="form__option form__option--inline">
                                        <input ng-disabled="createProjectCtrl.isDrawnAOI"
                                               ng-model="createProjectCtrl.taskType" type="radio" name="form-tasks-type"
                                               id="arbitrary-tasks" value="arbitrary-tasks"/>
                                        <span>{{ 'Arbitrary Tasks' | translate }}</span>
                                    </label>
                                </li>
                            </ul>
                        </div>
                    </form>
                    <div class="navigation-steps">
                        <div class="button-group button-group--stacked" role="group">
                            <button class="button" type="button"
                                    ng-click="createProjectCtrl.setWizardStepAfterTaskTypeSelection()">
                                <span>{{ 'Next' | translate }}</span>
                            </button>
                            <button class="button button--secondary" type=""
                                    ng-click="createProjectCtrl.setWizardStep('area')">
                                <span>{{ 'Back to Previous' | translate }}</span>
                            </button>
                        </div>
                    </div>
                </div>
                <div ng-show="createProjectCtrl.currentStep === 'taskSize'" class="content">
                    <h4>{{ 'Step 3: Set Task Sizes' | translate }}</h4>
                    <div>
                        <div class="form__group form__group--section">
                            <p>{{ 'General task size:' | translate }}</p>
                            <div class="button-group button-group--horizontal" role="group">
                                <button class="button button--achromic" type="button"
                                        ng-click="createProjectCtrl.changeSizeTaskGrid(-1)">{{ 'Larger' | translate }}
                                </button>
                                <button ng-class="createProjectCtrl.numberOfTasks > createProjectCtrl.MAX_NUMBER_OF_TASKS_SPLIT ? 'disabled' : ''"
                                        class="button button--achromic" type="button"
                                        ng-disabled="createProjectCtrl.numberOfTasks > createProjectCtrl.MAX_NUMBER_OF_TASKS_SPLIT"
                                        ng-click="createProjectCtrl.changeSizeTaskGrid(1)">{{ 'Smaller' | translate }}
                                </button>
                            </div>
                        </div>
                        <div class="form__group form__group--section">
                            <p>{{ 'Split a specific area into smaller tasks by drawing an area or point:' | translate }}</p>
                            <div class="button-group button-group--horizontal" role="group">
                                <button class="button button--achromic" type="button"
                                        ng-class="createProjectCtrl.drawAndSelectPolygon.getActive() ? 'button--active' : ''"
                                        ng-click="createProjectCtrl.drawAndSplitAreaPolygon()">{{ 'Split (polygon)' | translate }}
                                </button>
                                <button class="button button--achromic" type="button"
                                        ng-class="createProjectCtrl.drawAndSelectPoint.getActive() ? 'button--active' : ''"
                                        ng-click="createProjectCtrl.drawAndSplitAreaPoint()">{{ 'Split (point)' | translate }}
                                </button>
                                <button class="button button--achromic" type="button"
                                        ng-click="createProjectCtrl.changeSizeTaskGrid(0)">{{ 'Reset' | translate }}
                                </button>
                            </div>
                        </div>
                        <p>{{ 'A new project will be created with' | translate }} {{ createProjectCtrl.numberOfTasks }} {{ 'tasks.' | translate }}</p>
                        <p>{{ 'The size of each task is approximately' | translate }}
                            {{ createProjectCtrl.sizeOfTasks | number : 2 }}
                            km<sup>2</sup>.</p>
                        <div ng-show="createProjectCtrl.numberOfTasks > createProjectCtrl.MAX_NUMBER_OF_TASKS_SPLIT"
                             class="alert alert--warning" role="alert">
                            <p>
                                <strong>{{ 'Warning' | translate }}:</strong> {{ 'Maximum number of tasks reached. If smaller tasks are required please make the Area of Interest smaller.' | translate }}
                            </p>
                        </div>
                        <div ng-show="createProjectCtrl.sizeOfTasks > createProjectCtrl.MAX_SIZE_OF_TASKS"
                             class="alert alert--warning" role="alert">
                            <p class="metadata">
                                <strong>{{ 'Warning' | translate }}:</strong> {{ 'It is recommended to keep the size of the tasks small. Please review the size of the tasks and/or consider creating multiple projects.' | translate }}
                            </p>
                        </div>
                    </div>
                    <div class="navigation-steps">
                        <div class="button-group button-group--stacked" role="group">
                            <button class="button" type="button"
                                    ng-click="createProjectCtrl.setWizardStep('trim')">
                                <span>{{ 'Next' | translate }}</span>
                            </button>
                            <button class="button button--secondary" type=""
                                    ng-click="createProjectCtrl.setWizardStep('tasks')">
                                <span>{{ 'Back to Previous' | translate }}</span>
                            </button>
                        </div>
                    </div>
                </div>
                <div ng-show="createProjectCtrl.currentStep === 'trim'" class="content">
                    <h4>{{ 'Step 4: Trim Project' | translate }}</h4>

                    <p>{{ 'Trim the task grid to the Area of Interest (optional). You can keep task squares complete, or clip them to the AOI. This could take some time.' | translate }}</p>

                    <label class="form__option">
                        <input type="checkbox" name="form-checkbox" id="form-checkbox-1" value="Checkbox 1"
                               checked="{{ projectCtrl.clipTasksToAoi }}"
                               ng-click="createProjectCtrl.toggleClipTasksToAoi()"/>{{ 'Clip tasks to Area of Interest' | translate }}
                    </label>
                    <button class="button button--achromic" type="button"
                            ng-click="createProjectCtrl.trimTaskGrid()">
                        {{ 'Trim' | translate }}
                    </button>
                    <span ng-show="createProjectCtrl.waiting">
                        <i class="fa fa-spinner fa-spin fa-lg fa-fw"></i><span>{{ 'Trimming in progress' | translate }}</span>
                    </span>
                    <div ng-show="createProjectCtrl.trimErrorReason == 400"
                         class="alert alert--danger" role="alert">
                        <p>
                            <strong>{{ 'Error' | translate }}:</strong> {{ 'AOI geometry must be a valid MultiPolygon.' | translate }}
                        </p>
                    </div>
                    <div ng-show="createProjectCtrl.trimErrorReason == 500"
                         class="alert alert--danger" role="alert">
                        <p>
                            <strong>{{ 'Error' | translate }}:</strong> {{ 'Project grid could not be trimmed to the AOI.' | translate }}
                        </p>
                    </div>
                    <div ng-show="createProjectCtrl.trimErrorReason == -1"
                         class="alert alert--danger" role="alert">
                        <p>
                            <strong>{{ 'Error' | translate }}:</strong> {{ 'The Project could not be trimmed. This may be because the combined data size of the AOI and the grid is too large to send to the server. Try again with a smaller AOI or fewer tasks.' | translate }}
                        </p>
                    </div>
                    <div ng-show="createProjectCtrl.trimErrorReason == 504"
                         class="alert alert--danger" role="alert">
                        <p>
                            <strong>{{ 'Error' | translate }}:</strong> {{ 'The Project trim timed out.  Try again with a smaller AOI or fewer tasks.' | translate }}
                        </p>
                    </div>
                    <div ng-show="createProjectCtrl.trimError && [400,500,-1,504].indexOf(createProjectCtrl.trimErrorReason) == -1"
                         class="alert alert--danger" role="alert">
                        <p>
                            <strong>{{ 'Error' | translate }}:</strong> {{ 'Trim failed with unexpected error status.' | translate }}[{{ createProjectCtrl.trimErrorReason }}]
                        </p>
                    </div>


                    <hr/>
                    <div class="navigation-steps">
                        <div class="button-group button-group--stacked" role="group">
                            <button class="button" type="button"
                                    ng-click="createProjectCtrl.setWizardStep('review')">
                                <span>{{ 'Next' | translate }}</span>
                            </button>
                            <button class="button button--secondary" type=""
                                    ng-click="createProjectCtrl.setWizardStep('taskSize')">
                                <span>{{ 'Back to Previous' | translate }}</span>
                            </button>
                        </div>
                    </div>
                </div>
                <div ng-show="createProjectCtrl.currentStep === 'review'" class="content">
                    <h4>{{ 'Step 5: Review' | translate }}</h4>
                    <form class="form" name="createProjectCtrl.projectNameForm">
                        <p>{{ 'Project has' | translate }} {{ createProjectCtrl.numberOfTasks }} {{ 'tasks.' | translate }}</p>
                        <div>
                            <label class="form__label" for="projectName">{{ 'Project name' | translate }}</label>
                            <input type="text" class="form__control form__control--medium" id="projectName"
                                   name="projectName"
                                   ng-class="{ 'ng-touched': createProjectCtrl.projectNameForm.submitted }" required
                                   ng-model="createProjectCtrl.projectName"
                            />
                        </div>
                        <div role="alert">
                            <p class="error"
                                  ng-show="createProjectCtrl.projectNameForm.submitted && createProjectCtrl.projectNameForm.projectName.$error.required">
                                {{ 'Required' | translate }}
                            </p>
                            <div ng-show="createProjectCtrl.createProjectFailReason == 400"
                                 class="error" role="alert">
                                <p>
                                    <strong>{{ 'Error' | translate }}:</strong> {{ 'AOI geometry must be a valid MultiPolygon.' | translate }}
                                </p>
                            </div>
                            <div ng-show="createProjectCtrl.createProjectFailReason == 500"
                                 class="error" role="alert">
                                <p>
                                    <strong>{{ 'Error' | translate }}:</strong> {{ 'Project could not be created. The exact reason could not be determined.' | translate }}
                                </p>
                            </div>
                            <div ng-show="createProjectCtrl.createProjectFailReason == -1"
                                 class="error" role="alert">
                                <p>
                                    <strong>{{ 'Error' | translate }}:</strong> {{ 'The Project could not be created. This may be because the combined data size of the AOI and the grid is too large to send to the server. Try again with a smaller AOI or fewer tasks.' | translate }}
                                </p>
                            </div>

                            <span ng-show="createProjectCtrl.createProjectSuccess">
                                {{ 'Your project was created successfully.' | translate }}
                            </span>
                        </div>
                    </form>
                    <div class="navigation-steps">
                        <div class="button-group button-group--stacked" role="group">
                            <button class="button button--primary" type="button"
                                    ng-click="createProjectCtrl.createProject()">
                                <span ng-hide="createProjectCtrl.isCloneProject">{{ 'Create' | translate }}</span>
                                <span ng-show="createProjectCtrl.isCloneProject">{{ 'Clone' | translate }}</span>
                            </button>
                            <button class="button button--secondary" type=""
                                    ng-click="createProjectCtrl.setWizardStep(createProjectCtrl.isTaskArbitrary?'tasks':'trim')">
                                <span>{{ 'Back to Previous' | translate }}</span>
                            </button>
                        </div>
                        <div ng-show="createProjectCtrl.waiting">
                            <i class="fa fa-spinner fa-spin fa-lg fa-fw"></i><span>{{ 'Creation in progress...' | translate }}</span>
                        </div>

                    </div>
                </div>
            </div>
            <div id="map" class="map-container">
                <div class="add-layer-control ol-control">
                    <button type="button"
                            ng-click="createProjectCtrl.isVisible = !createProjectCtrl.isVisible">
                        Add layer
                    </button>
                </div>
                <div class="show-other-projects">
                    <show-project-aois your-projects='false'></show-project-aois>
                </div>
                <div class="add-layer-panel">
                    <add-layer ng-show="createProjectCtrl.isVisible"></add-layer>
                </div>
            </div>
        </div>
    </section>
</div><|MERGE_RESOLUTION|>--- conflicted
+++ resolved
@@ -85,8 +85,6 @@
                                     <strong>{{ 'Error' | translate }}:</strong> {{ 'The AOI contains self intersections' | translate }}
                                 </p>
                             </div>
-<<<<<<< HEAD
-
                         </div>
 
                         <div class="form__group form__group--section--sm">
@@ -105,8 +103,6 @@
                                     {{ 'There was a problem with uploaded task data.' | translate }}
                                 </span>
                             </div>
-=======
->>>>>>> 14c4d588
                         </div>
                     </form>
                     <div class="navigation-steps">
