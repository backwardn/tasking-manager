import logging
import os
from dotenv import load_dotenv


class EnvironmentConfig:
    """ Base class for configuration. """
    """ Most settings can be defined through environment variables. """

    # Load configuration from file
    load_dotenv(os.path.normpath(os.path.join(os.path.dirname(__file__), '..', 'tasking-manager.env')))

    # The base url the application is reachable
    APP_BASE_URL = os.getenv('TM_APP_BASE_URL', 'http://127.0.0.1:5000')
<<<<<<< HEAD
    FRONTEND_BASE_URL = os.getenv('TM_FRONTEND_BASE_URL', 'http://127.0.0.1:3000')
    
=======

>>>>>>> c9fb32b3
    # The default tag used in the OSM changeset comment
    DEFAULT_CHANGESET_COMMENT = os.getenv('TM_DEFAULT_CHANGESET_COMMENT', None)

    # The address to use as the sender on auto generated emails
    EMAIL_FROM_ADDRESS = os.getenv('TM_EMAIL_FROM_ADDRESS', None)

    # A freely definable secret key for connecting the front end with the back end
    SECRET_KEY = os.getenv('TM_SECRET', None)

    # Database connection
    POSTGRES_USER = os.getenv('POSTGRES_USER', None)
    POSTGRES_PASSWORD = os.getenv('POSTGRES_PASSWORD', None)
    POSTGRES_ENDPOINT = os.getenv('POSTGRES_ENDPOINT', 'postgresql')
    POSTGRES_DB = os.getenv('POSTGRES_DB', None)
    POSTGRES_PORT = os.getenv('POSTGRES_PORT', '5432')

    # Assamble the database uri
    if os.getenv('TM_DB', False):
        SQLALCHEMY_DATABASE_URI = os.getenv('TM_DB', None)
    else:
        SQLALCHEMY_DATABASE_URI = f'postgresql://{POSTGRES_USER}' +  \
                                        f':{POSTGRES_PASSWORD}' + \
                                            f'@{POSTGRES_ENDPOINT}:' + \
                                                f'{POSTGRES_PORT}' + \
                                                    f'/{POSTGRES_DB}'

    # Logging settings
    LOG_LEVEL = os.getenv('TM_LOG_LEVEL', logging.DEBUG)
    LOG_DIR = os.getenv('TM_LOG_DIR', 'logs')

    # Mapper Level values represent number of OSM changesets
    MAPPER_LEVEL_INTERMEDIATE = os.getenv('TM_MAPPER_LEVEL_INTERMEDIATE', 250)
    MAPPER_LEVEL_ADVANCED = os.getenv('TM_MAPPER_LEVEL_ADVANCED', 500)

    # Time to wait until task auto-unlock (e.g. '2h' or '7d' or '30m' or '1h30m')
    TASK_AUTOUNLOCK_AFTER = os.getenv('TM_TASK_AUTOUNLOCK_AFTER', '2h')

    # Configuration for sending emails
    SMTP_SETTINGS = {
        'host': os.getenv('TM_SMTP_HOST', None),
        'smtp_user': os.getenv('TM_SMTP_USER', None),
        'smtp_port': os.getenv('TM_SMTP_PORT', 25),
        'smtp_password': os.getenv('TM_SMTP_PASSWORD', None),
    }

    # Languages offered by the Tasking Manager
    # Please note that there must be exactly the same number of Codes as languages.
    SUPPORTED_LANGUAGES = {
        'codes': os.getenv('TM_SUPPORTED_LANGUAGES_CODES', 'ar, cs, da, de, en, es, fa_IR, fi, fr, hu, gl, id, it, ja, ko, lt, mg, nb, nl_NL, pl, pt, pt_BR, ru, si, sl, ta, uk, vi, zh_TW'),
        'languages': os.getenv('TM_SUPPORTED_LANGUAGES', 'Arabic, Česky, Dansk, Deutsch, English, Español, Persian (Iran), Suomi, Français, Magyar, Galician, Indonesia, Italiano, 日本語, 한국어, Lietuvos, Malagasy, Bokmål, Nederlands, Polish, Português, Português (Brasil), Русский, සිංහල, Slovenščina, தமிழ், Українська, tiếng Việt, 中文')
    }

    # Connection to OSM authentification system
    OSM_OAUTH_SETTINGS = {
        'base_url': 'https://www.openstreetmap.org/api/0.6/',
        'consumer_key': os.getenv('TM_CONSUMER_KEY', None),
        'consumer_secret': os.getenv('TM_CONSUMER_SECRET', None),
        'request_token_url': 'https://www.openstreetmap.org/oauth/request_token',
        'access_token_url': 'https://www.openstreetmap.org/oauth/access_token',
        'authorize_url': 'https://www.openstreetmap.org/oauth/authorize'
    }

    # Some more definitions (not overridable)
    API_DOCS_URL = f'{APP_BASE_URL}/api/docs'
    SEND_FILE_MAX_AGE_DEFAULT = 0
    SQLALCHEMY_TRACK_MODIFICATIONS = False
    SQLALCHEMY_POOL_SIZE = 10
    SQLALCHEMY_MAX_OVERFLOW = 10<|MERGE_RESOLUTION|>--- conflicted
+++ resolved
@@ -12,12 +12,8 @@
 
     # The base url the application is reachable
     APP_BASE_URL = os.getenv('TM_APP_BASE_URL', 'http://127.0.0.1:5000')
-<<<<<<< HEAD
     FRONTEND_BASE_URL = os.getenv('TM_FRONTEND_BASE_URL', 'http://127.0.0.1:3000')
-    
-=======
 
->>>>>>> c9fb32b3
     # The default tag used in the OSM changeset comment
     DEFAULT_CHANGESET_COMMENT = os.getenv('TM_DEFAULT_CHANGESET_COMMENT', None)
 
