--- conflicted
+++ resolved
@@ -87,13 +87,13 @@
         return requested_user.as_dto(logged_in_user.username)
 
     @staticmethod
-<<<<<<< HEAD
     def get_user_dto_by_id(requested_user: int) -> UserDTO:
         """Gets user DTO for supplied user id """
         requested_user = UserService.get_user_by_id(requested_user)
 
         return requested_user.as_dto(requested_user.username)
-=======
+
+    @staticmethod
     def get_detailed_stats(username: str):
         user = UserService.get_user_by_username(username)
         stats_dto = UserStatsDTO()
@@ -115,7 +115,6 @@
         stats_dto.time_spent_mapping = total_time.time().isoformat()
 
         return stats_dto
->>>>>>> bdec2dc1
 
     @staticmethod
     def update_user_details(user_id: int, user_dto: UserDTO) -> dict:
