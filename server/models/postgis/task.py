import bleach
import datetime
import geojson
import json
from enum import Enum
from sqlalchemy.orm.session import make_transient
from geoalchemy2 import Geometry
from server import db
from typing import List
from server.models.dtos.mapping_dto import TaskDTO, TaskHistoryDTO
from server.models.dtos.validator_dto import MappedTasksByUser, MappedTasks
from server.models.dtos.project_dto import ProjectComment, ProjectCommentsDTO
from server.models.postgis.statuses import TaskStatus, MappingLevel
from server.models.postgis.user import User
from server.models.postgis.utils import InvalidData, InvalidGeoJson, ST_GeomFromGeoJSON, ST_SetSRID, timestamp, NotFound


class TaskAction(Enum):
    """ Describes the possible actions that can happen to to a task, that we'll record history for """
    LOCKED_FOR_MAPPING = 1
    LOCKED_FOR_VALIDATION = 2
    STATE_CHANGE = 3
    COMMENT = 4
    AUTO_UNLOCKED_FOR_MAPPING = 5
    AUTO_UNLOCKED_FOR_VALIDATION = 6


class TaskHistory(db.Model):
    """ Describes the history associated with a task """
    __tablename__ = "task_history"

    id = db.Column(db.Integer, primary_key=True)
    project_id = db.Column(db.Integer, db.ForeignKey('projects.id'), index=True)
    task_id = db.Column(db.Integer, nullable=False)
    action = db.Column(db.String, nullable=False)
    action_text = db.Column(db.String)
    action_date = db.Column(db.DateTime, nullable=False, default=timestamp)
    user_id = db.Column(db.BigInteger, db.ForeignKey('users.id', name='fk_users'), nullable=False)

    actioned_by = db.relationship(User)

    __table_args__ = (db.ForeignKeyConstraint([task_id, project_id], ['tasks.id', 'tasks.project_id'], name='fk_tasks'),
                      db.Index('idx_task_history_composite', 'task_id', 'project_id'), {})

    def __init__(self, task_id, project_id, user_id):
        self.task_id = task_id
        self.project_id = project_id
        self.user_id = user_id

    def set_task_locked_action(self, task_action: TaskAction):
        if task_action not in [TaskAction.LOCKED_FOR_MAPPING, TaskAction.LOCKED_FOR_VALIDATION]:
            raise ValueError('Invalid Action')

        self.action = task_action.name

    def set_comment_action(self, comment):
        self.action = TaskAction.COMMENT.name
        clean_comment = bleach.clean(comment)  # Bleach input to ensure no nefarious script tags etc
        self.action_text = clean_comment

    def set_state_change_action(self, new_state):
        self.action = TaskAction.STATE_CHANGE.name
        self.action_text = new_state.name

    def set_auto_unlock_action(self, task_action: TaskAction):
        self.action = task_action.name

    def delete(self):
        """ Deletes the current model from the DB """
        db.session.delete(self)
        db.session.commit()

    @staticmethod
    def update_task_locked_with_duration(task_id, project_id, lock_action):
        """
        Calculates the duration a task was locked for and sets it on the history record
        :param task_id: Task in scope
        :param project_id: Project ID in scope
        :param lock_action: The lock action, either Mapping or Validation
        :return:
        """
        last_locked = TaskHistory.query.filter_by(task_id=task_id, project_id=project_id, action=lock_action.name,
                                                  action_text=None).one()

        duration_task_locked = datetime.datetime.utcnow() - last_locked.action_date
        # Cast duration to isoformat for later transmission via api
        last_locked.action_text = (datetime.datetime.min + duration_task_locked).time().isoformat()
        db.session.commit()

    @staticmethod
    def get_all_comments(project_id: int) -> ProjectCommentsDTO:
        """ Gets all comments for the supplied project_id"""

        comments = db.session.query(TaskHistory.task_id,
                                    TaskHistory.action_date,
                                    TaskHistory.action_text,
                                    User.username) \
            .join(User) \
            .filter(TaskHistory.project_id == project_id, TaskHistory.action == TaskAction.COMMENT.name).all()

        comments_dto = ProjectCommentsDTO()
        for comment in comments:
            dto = ProjectComment()
            dto.comment = comment.action_text
            dto.comment_date = comment.action_date
            dto.user_name = comment.username
            dto.task_id = comment.task_id
            comments_dto.comments.append(dto)

        return comments_dto

    @staticmethod
    def get_last_status(project_id: int, task_id: int, for_undo: bool = False):
        """ Get the status the task was set to the last time the task had a STATUS_CHANGE"""
        result = db.session.query(TaskHistory.action_text) \
            .filter(TaskHistory.project_id == project_id,
                    TaskHistory.task_id == task_id,
                    TaskHistory.action == TaskAction.STATE_CHANGE.name) \
            .order_by(TaskHistory.action_date.desc()).all()

        if not result:
            return TaskStatus.READY  # No result so default to ready status

        if len(result) == 1 and for_undo:
            # We're looking for the previous status, however, there isn't any so we'll return Ready
            return TaskStatus.READY

        if for_undo:
            # Return the second last status which was status the task was previously set to
            return TaskStatus[result[1][0]]
        else:
            return TaskStatus[result[0][0]]

    @staticmethod
    def get_last_action(project_id: int, task_id: int):
        """Gets the most recent task history record for the task"""
        return TaskHistory.query.filter(TaskHistory.project_id == project_id,
                                        TaskHistory.task_id == task_id) \
            .order_by(TaskHistory.action_date.desc()).first()


class Task(db.Model):
    """ Describes an individual mapping Task """
    __tablename__ = "tasks"

    # Table has composite PK on (id and project_id)
    id = db.Column(db.Integer, primary_key=True)
    project_id = db.Column(db.Integer, db.ForeignKey('projects.id'), index=True, primary_key=True)
    x = db.Column(db.Integer)
    y = db.Column(db.Integer)
    zoom = db.Column(db.Integer)
    extra_properties = db.Column(db.Unicode)
    # Tasks are not splittable if created from an arbitrary grid or were clipped to the edge of the AOI
    splittable = db.Column(db.Boolean, default=True)
    geometry = db.Column(Geometry('MULTIPOLYGON', srid=4326))
    task_status = db.Column(db.Integer, default=TaskStatus.READY.value)
    locked_by = db.Column(db.BigInteger, db.ForeignKey('users.id', name='fk_users_locked'))
    mapped_by = db.Column(db.BigInteger, db.ForeignKey('users.id', name='fk_users_mapper'))
    validated_by = db.Column(db.BigInteger, db.ForeignKey('users.id', name='fk_users_validator'))

    # Mapped objects
    task_history = db.relationship(TaskHistory, cascade="all")
    lock_holder = db.relationship(User, foreign_keys=[locked_by])
    mapper = db.relationship(User, foreign_keys=[mapped_by])

    def create(self):
        """ Creates and saves the current model to the DB """
        db.session.add(self)
        db.session.commit()

    def update(self):
        """ Updates the DB with the current state of the Task """
        db.session.commit()

    def delete(self):
        """ Deletes the current model from the DB """
        db.session.delete(self)
        db.session.commit()

    @classmethod
    def from_geojson_feature(cls, task_id, task_feature):
        """
        Constructs and validates a task from a GeoJson feature object
        :param task_id: Unique ID for the task
        :param task_feature: A geoJSON feature object
        :raises InvalidGeoJson, InvalidData
        """
        if type(task_feature) is not geojson.Feature:
            raise InvalidGeoJson('Task: Invalid GeoJson should be a feature')

        task_geometry = task_feature.geometry

        if type(task_geometry) is not geojson.MultiPolygon:
            raise InvalidGeoJson('Task: Geometry must be a MultiPolygon')

        is_valid_geojson = geojson.is_valid(task_geometry)
        if is_valid_geojson['valid'] == 'no':
            raise InvalidGeoJson(f"Task: Invalid MultiPolygon - {is_valid_geojson['message']}")

        task = cls()
        try:
            task.x = task_feature.properties['x']
            task.y = task_feature.properties['y']
            task.zoom = task_feature.properties['zoom']
            task.splittable = task_feature.properties['splittable']
        except KeyError as e:
            raise InvalidData(f'Task: Expected property not found: {str(e)}')

        if 'extra_properties' in task_feature.properties:
            task.extra_properties = json.dumps(
                task_feature.properties['extra_properties'])

        task.id = task_id
        task_geojson = geojson.dumps(task_geometry)
        task.geometry = ST_SetSRID(ST_GeomFromGeoJSON(task_geojson), 4326)

        return task

    @staticmethod
    def get(task_id: int, project_id: int):
        """
        Gets specified task
        :param task_id: task ID in scope
        :param project_id: project ID in scope
        :return: Task if found otherwise None
        """
        return Task.query.filter_by(id=task_id, project_id=project_id).one_or_none()

    @staticmethod
    def get_tasks(project_id: int, task_ids: List[int]):
        """ Get all tasks that match supplied list """
        return Task.query.filter(Task.project_id == project_id, Task.id.in_(task_ids))

    @staticmethod
    def get_all_tasks(project_id: int):
        """ Get all tasks for a given project """
        return Task.query.filter(Task.project_id == project_id).all()

    @staticmethod
    def auto_unlock_tasks(project_id: int):
        """Unlock all tasks locked more than 2 hours ago"""
        lock_duration = (datetime.datetime.min + datetime.timedelta(hours=2)).time().isoformat()
        old_locks_query = '''SELECT t.id
            FROM tasks t, task_history th
            WHERE t.id = th.task_id
            AND t.project_id = th.project_id
            AND t.task_status IN (1,3)
            AND th.action IN ( 'LOCKED_FOR_VALIDATION','LOCKED_FOR_MAPPING' )
            AND th.action_text IS NULL
            AND t.project_id = {0}
            AND AGE(TIMESTAMP '{1}', th.action_date) > '{2}'
            '''.format(project_id, str(datetime.datetime.utcnow()), lock_duration)

        old_tasks = db.engine.execute(old_locks_query)

        if old_tasks.rowcount == 0:
            # no tasks older than 2 hours found, return without further processing
            return

        for old_task in old_tasks:
            task = Task.get(old_task[0], project_id)
            task.record_auto_unlock(lock_duration)

    def is_mappable(self):
        """ Determines if task in scope is in suitable state for mapping """
        if TaskStatus(self.task_status) not in [TaskStatus.READY, TaskStatus.INVALIDATED]:
            return False

        return True

    def set_task_history(self, action, user_id, comment=None, new_state=None):
        """
        Sets the task history for the action that the user has just performed
        :param task: Task in scope
        :param user_id: ID of user performing the action
        :param action: Action the user has performed
        :param comment: Comment user has added
        :param new_state: New state of the task
        """
        history = TaskHistory(self.id, self.project_id, user_id)

        if action in [TaskAction.LOCKED_FOR_MAPPING, TaskAction.LOCKED_FOR_VALIDATION]:
            history.set_task_locked_action(action)
        elif action == TaskAction.COMMENT:
            history.set_comment_action(comment)
        elif action == TaskAction.STATE_CHANGE:
            history.set_state_change_action(new_state)
        elif action in [TaskAction.AUTO_UNLOCKED_FOR_MAPPING, TaskAction.AUTO_UNLOCKED_FOR_VALIDATION]:
            history.set_auto_unlock_action(action)

        self.task_history.append(history)
        return history

    def lock_task_for_mapping(self, user_id: int):
        self.set_task_history(TaskAction.LOCKED_FOR_MAPPING, user_id)
        self.task_status = TaskStatus.LOCKED_FOR_MAPPING.value
        self.locked_by = user_id
        self.update()

    def lock_task_for_validating(self, user_id: int):
        self.set_task_history(TaskAction.LOCKED_FOR_VALIDATION, user_id)
        self.task_status = TaskStatus.LOCKED_FOR_VALIDATION.value
        self.locked_by = user_id
        self.update()

<<<<<<< HEAD
    def clear_task_lock(self):
=======
    def reset_task(self, user_id: int):
        if TaskStatus(self.task_status) in [TaskStatus.LOCKED_FOR_MAPPING, TaskStatus.LOCKED_FOR_VALIDATION]:
            self.clear_task_lock()

        self.set_task_history(TaskAction.STATE_CHANGE, user_id, None, TaskStatus.READY)
        self.mapped_by = None
        self.validated_by = None
        self.locked_by = None
        self.task_status = TaskStatus.READY.value
        self.update()

    def clear_task_lock(self, lock_duration):
>>>>>>> fa046083
        """
        Unlocks task in scope in the database.  Clears the lock as though it never happened.
        No history of the unlock is recorded.
        :return:
        """
        # Set locked_by to null and status to last status on task
        self.locked_by = None
        self.task_status = TaskHistory.get_last_status(self.project_id, self.id).value
        self.update()

        # clear the lock action for the task in the task history
        last_action = TaskHistory.get_last_action(self.project_id, self.id)
        last_action.delete()

    def record_auto_unlock(self, lock_duration):
        locked_user = self.locked_by
        last_action = TaskHistory.get_last_action(self.project_id, self.id)
        next_action = TaskAction.AUTO_UNLOCKED_FOR_MAPPING if last_action.action == 'LOCKED_FOR_MAPPING' \
            else TaskAction.AUTO_UNLOCKED_FOR_VALIDATION

        self.clear_task_lock()

        # Add AUTO_UNLOCKED action in the task history
        auto_unlocked = self.set_task_history(action=next_action, user_id=locked_user)
        auto_unlocked.action_text = lock_duration
        self.update()

    def unlock_task(self, user_id, new_state=None, comment=None, undo=False):
        """ Unlock task and ensure duration task locked is saved in History """
        if comment:
            self.set_task_history(action=TaskAction.COMMENT, comment=comment, user_id=user_id)

        self.set_task_history(action=TaskAction.STATE_CHANGE, new_state=new_state, user_id=user_id)

        if new_state in [TaskStatus.MAPPED, TaskStatus.BADIMAGERY] and TaskStatus(self.task_status) != TaskStatus.LOCKED_FOR_VALIDATION:
            # Don't set mapped if state being set back to mapped after validation
            self.mapped_by = user_id
        elif new_state == TaskStatus.VALIDATED:
            self.validated_by = user_id
        elif new_state == TaskStatus.INVALIDATED:
            self.mapped_by = None
            self.validated_by = None

        if not undo:
            # Using a slightly evil side effect of Actions and Statuses having the same name here :)
            TaskHistory.update_task_locked_with_duration(self.id, self.project_id, TaskStatus(self.task_status))

        self.task_status = new_state.value
        self.locked_by = None
        self.update()

    def reset_lock(self, user_id, comment=None):
        """ Removes a current lock from a task, resets to last status and updates history with duration of lock """
        if comment:
            self.set_task_history(action=TaskAction.COMMENT, comment=comment, user_id=user_id)

        # Using a slightly evil side effect of Actions and Statuses having the same name here :)
        TaskHistory.update_task_locked_with_duration(self.id, self.project_id, TaskStatus(self.task_status))

        self.task_status = TaskHistory.get_last_status(self.project_id, self.id).value
        self.locked_by = None
        self.update()

    @staticmethod
    def get_tasks_as_geojson_feature_collection(project_id):
        """
        Creates a geoJson.FeatureCollection object for all tasks related to the supplied project ID
        :param project_id: Owning project ID
        :return: geojson.FeatureCollection
        """
        project_tasks = \
            db.session.query(Task.id, Task.x, Task.y, Task.zoom, Task.splittable, Task.task_status,
                             Task.geometry.ST_AsGeoJSON().label('geojson')).filter(Task.project_id == project_id).all()

        tasks_features = []
        for task in project_tasks:
            task_geometry = geojson.loads(task.geojson)
            task_properties = dict(taskId=task.id, taskX=task.x, taskY=task.y, taskZoom=task.zoom,
                                   taskSplittable=task.splittable, taskStatus=TaskStatus(task.task_status).name)
            feature = geojson.Feature(geometry=task_geometry, properties=task_properties)
            tasks_features.append(feature)

        return geojson.FeatureCollection(tasks_features)

    @staticmethod
    def get_mapped_tasks_by_user(project_id: int):
        """ Gets all mapped tasks for supplied project grouped by user"""

        # Raw SQL is easier to understand that SQL alchemy here :)
        sql = """select u.username, u.mapping_level, count(distinct(t.id)), json_agg(distinct(t.id)),
                            max(th.action_date) last_seen, u.date_registered, u.last_validation_date
                      from tasks t,
                           task_history th,
                           users u
                     where t.project_id = th.project_id
                       and t.id = th.task_id
                       and t.mapped_by = u.id
                       and t.project_id = {0}
                       and t.task_status = 2
                       and th.action_text = 'MAPPED'
                     group by u.username, u.mapping_level, u.date_registered, u.last_validation_date""".format(project_id)

        results = db.engine.execute(sql)
        if results.rowcount == 0:
            raise NotFound()

        mapped_tasks_dto = MappedTasks()
        for row in results:
            user_mapped = MappedTasksByUser()
            user_mapped.username = row[0]
            user_mapped.mapping_level = MappingLevel(row[1]).name
            user_mapped.mapped_task_count = row[2]
            user_mapped.tasks_mapped = row[3]
            user_mapped.last_seen = row[4]
            user_mapped.date_registered = row[5]
            user_mapped.last_validation_date = row[6]

            mapped_tasks_dto.mapped_tasks.append(user_mapped)

        return mapped_tasks_dto

    @staticmethod
    def get_max_task_id_for_project(project_id: int):
        """Gets the nights task id currntly in use on a project"""
        sql = """select max(id) from tasks where project_id = {0} GROUP BY project_id""".format(project_id)
        result = db.engine.execute(sql)
        if result.rowcount == 0:
            raise NotFound()
        for row in result:
            return row[0]

    def as_dto_with_instructions(self, preferred_locale: str = 'en') -> TaskDTO:
        """ Get dto with any task instructions """
        task_history = []
        for action in self.task_history:
            history = TaskHistoryDTO()
            history.action = action.action
            history.action_text = action.action_text
            history.action_date = action.action_date
            history.action_by = action.actioned_by.username if action.actioned_by else None

            task_history.append(history)

        task_dto = TaskDTO()
        task_dto.task_id = self.id
        task_dto.project_id = self.project_id
        task_dto.task_status = TaskStatus(self.task_status).name
        task_dto.lock_holder = self.lock_holder.username if self.lock_holder else None
        task_dto.task_history = task_history

        per_task_instructions = self.get_per_task_instructions(preferred_locale)

        # If we don't have instructions in preferred locale try again for default locale
        task_dto.per_task_instructions = per_task_instructions if per_task_instructions else self.get_per_task_instructions(
            self.projects.default_locale)

        return task_dto

    def get_per_task_instructions(self, search_locale: str) -> str:
        """ Gets any per task instructions attached to the project """
        project_info = self.projects.project_info.all()

        for info in project_info:
            if info.locale == search_locale:
                return self.format_per_task_instructions(info.per_task_instructions)

    def format_per_task_instructions(self, instructions) -> str:
        """ Format instructions by looking for X, Y, Z tokens and replacing them with the task values """
        if not instructions:
            return ''  # No instructions so return empty string

        properties = {}

        if self.x:
            properties['x'] = str(self.x)
        if self.y:
            properties['y'] = str(self.y)
        if self.zoom:
            properties['z'] = str(self.zoom)
        if self.extra_properties:
            properties.update(json.loads(self.extra_properties))

        try:
            instructions = instructions.format(**properties)
        except KeyError:
            pass
        return instructions

    def copy_task_history(self) -> list:
        copies = []
        for entry in self.task_history:
            db.session.expunge(entry)
            make_transient(entry)
            entry.id = None
            entry.task_id = None
            db.session.add(entry)
            copies.append(entry)

        return copies<|MERGE_RESOLUTION|>--- conflicted
+++ resolved
@@ -303,9 +303,6 @@
         self.locked_by = user_id
         self.update()
 
-<<<<<<< HEAD
-    def clear_task_lock(self):
-=======
     def reset_task(self, user_id: int):
         if TaskStatus(self.task_status) in [TaskStatus.LOCKED_FOR_MAPPING, TaskStatus.LOCKED_FOR_VALIDATION]:
             self.clear_task_lock()
@@ -317,8 +314,7 @@
         self.task_status = TaskStatus.READY.value
         self.update()
 
-    def clear_task_lock(self, lock_duration):
->>>>>>> fa046083
+    def clear_task_lock(self):
         """
         Unlocks task in scope in the database.  Clears the lock as though it never happened.
         No history of the unlock is recorded.
