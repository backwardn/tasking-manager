import bleach
import datetime
import geojson
import json
from enum import Enum
from sqlalchemy.orm.session import make_transient
from geoalchemy2 import Geometry
from server import db
from typing import List
from server.models.dtos.mapping_dto import TaskDTO, TaskHistoryDTO
from server.models.dtos.validator_dto import MappedTasksByUser, MappedTasks
from server.models.dtos.project_dto import ProjectComment, ProjectCommentsDTO
from server.models.postgis.statuses import TaskStatus, MappingLevel
from server.models.postgis.user import User
from server.models.postgis.utils import InvalidData, InvalidGeoJson, ST_GeomFromGeoJSON, ST_SetSRID, timestamp, NotFound


class TaskAction(Enum):
    """ Describes the possible actions that can happen to to a task, that we'll record history for """
    LOCKED_FOR_MAPPING = 1
    LOCKED_FOR_VALIDATION = 2
    STATE_CHANGE = 3
    COMMENT = 4
    AUTO_UNLOCKED_FOR_MAPPING = 5
    AUTO_UNLOCKED_FOR_VALIDATION = 6


class TaskHistory(db.Model):
    """ Describes the history associated with a task """
    __tablename__ = "task_history"

    id = db.Column(db.Integer, primary_key=True)
    project_id = db.Column(db.Integer, db.ForeignKey('projects.id'), index=True)
    task_id = db.Column(db.Integer, nullable=False)
    action = db.Column(db.String, nullable=False)
    action_text = db.Column(db.String)
    action_date = db.Column(db.DateTime, nullable=False, default=timestamp)
    user_id = db.Column(db.BigInteger, db.ForeignKey('users.id', name='fk_users'), nullable=False)

    actioned_by = db.relationship(User)

    __table_args__ = (db.ForeignKeyConstraint([task_id, project_id], ['tasks.id', 'tasks.project_id'], name='fk_tasks'),
                      db.Index('idx_task_history_composite', 'task_id', 'project_id'), {})

    def __init__(self, task_id, project_id, user_id):
        self.task_id = task_id
        self.project_id = project_id
        self.user_id = user_id

    def set_task_locked_action(self, task_action: TaskAction):
        if task_action not in [TaskAction.LOCKED_FOR_MAPPING, TaskAction.LOCKED_FOR_VALIDATION]:
            raise ValueError('Invalid Action')

        self.action = task_action.name

    def set_comment_action(self, comment):
        self.action = TaskAction.COMMENT.name
        clean_comment = bleach.clean(comment)  # Bleach input to ensure no nefarious script tags etc
        self.action_text = clean_comment

    def set_state_change_action(self, new_state):
        self.action = TaskAction.STATE_CHANGE.name
        self.action_text = new_state.name

    def set_auto_unlock_action(self, task_action: TaskAction):
        self.action = task_action.name

    def delete(self):
        """ Deletes the current model from the DB """
        db.session.delete(self)
        db.session.commit()

    @staticmethod
    def update_task_locked_with_duration(project_id: int, task_id: int, lock_action):
        """
        Calculates the duration a task was locked for and sets it on the history record
        :param task_id: Task in scope
        :param project_id: Project ID in scope
        :param lock_action: The lock action, either Mapping or Validation
        :return:
        """
        last_locked = TaskHistory.query.filter_by(task_id=task_id, project_id=project_id, action=lock_action.name,
                                                  action_text=None).one()

        duration_task_locked = datetime.datetime.utcnow() - last_locked.action_date
        # Cast duration to isoformat for later transmission via api
        last_locked.action_text = (datetime.datetime.min + duration_task_locked).time().isoformat()
        db.session.commit()

    @staticmethod
    def update_expired_and_locked_actions(project_id: int, task_id: int, expiry_date: datetime, action_text: str):
        """
        Sets auto unlock state to all not finished actions, that are older then the expiry date.
        Action is considered as a not finished, when it is in locked state and doesn't have action text
        :param project_id: Project ID in scope
        :param task_id: Task in scope
        :param expiry_date: Action created before this date is treated as expired
        :param action_text: Text which will be set for all changed actions
        :return:
        """
        all_expired = TaskHistory.query.filter(
            TaskHistory.task_id == task_id,
            TaskHistory.project_id == project_id,
            TaskHistory.action_text.is_(None),
            TaskHistory.action.in_([TaskAction.LOCKED_FOR_VALIDATION.name, TaskAction.LOCKED_FOR_MAPPING.name]),
            TaskHistory.action_date <= expiry_date).all()

        for task_history in all_expired:
            unlock_action = TaskAction.AUTO_UNLOCKED_FOR_MAPPING if task_history.action == 'LOCKED_FOR_MAPPING' \
                else TaskAction.AUTO_UNLOCKED_FOR_VALIDATION

            task_history.set_auto_unlock_action(unlock_action)
            task_history.action_text = action_text

        db.session.commit()

    @staticmethod
    def get_all_comments(project_id: int) -> ProjectCommentsDTO:
        """ Gets all comments for the supplied project_id"""

        comments = db.session.query(TaskHistory.task_id,
                                    TaskHistory.action_date,
                                    TaskHistory.action_text,
                                    User.username) \
            .join(User) \
            .filter(TaskHistory.project_id == project_id, TaskHistory.action == TaskAction.COMMENT.name).all()

        comments_dto = ProjectCommentsDTO()
        for comment in comments:
            dto = ProjectComment()
            dto.comment = comment.action_text
            dto.comment_date = comment.action_date
            dto.user_name = comment.username
            dto.task_id = comment.task_id
            comments_dto.comments.append(dto)

        return comments_dto

    @staticmethod
    def get_last_status(project_id: int, task_id: int, for_undo: bool = False):
        """ Get the status the task was set to the last time the task had a STATUS_CHANGE"""
        result = db.session.query(TaskHistory.action_text) \
            .filter(TaskHistory.project_id == project_id,
                    TaskHistory.task_id == task_id,
                    TaskHistory.action == TaskAction.STATE_CHANGE.name) \
            .order_by(TaskHistory.action_date.desc()).all()

        if not result:
            return TaskStatus.READY  # No result so default to ready status

        if len(result) == 1 and for_undo:
            # We're looking for the previous status, however, there isn't any so we'll return Ready
            return TaskStatus.READY

        if for_undo:
            # Return the second last status which was status the task was previously set to
            return TaskStatus[result[1][0]]
        else:
            return TaskStatus[result[0][0]]

    @staticmethod
    def get_last_action(project_id: int, task_id: int):
        """Gets the most recent task history record for the task"""
        return TaskHistory.query.filter(TaskHistory.project_id == project_id,
                                        TaskHistory.task_id == task_id) \
            .order_by(TaskHistory.action_date.desc()).first()

    @staticmethod
    def get_last_action_of_type(project_id: int, task_id: int, allowed_task_actions: list):
        """Gets the most recent task history record having provided TaskAction"""
        return TaskHistory.query.filter(TaskHistory.project_id == project_id,
                                        TaskHistory.task_id == task_id,
                                        TaskHistory.action.in_(allowed_task_actions)) \
            .order_by(TaskHistory.action_date.desc()).first()

    @staticmethod
    def get_last_locked_action(project_id: int, task_id: int):
        """Gets the most recent task history record with locked action for the task"""
        return TaskHistory.get_last_action_of_type(
            project_id, task_id,
            [TaskAction.LOCKED_FOR_MAPPING.name, TaskAction.LOCKED_FOR_VALIDATION.name])

    @staticmethod
    def get_last_locked_or_auto_unlocked_action(project_id: int, task_id: int):
        """Gets the most recent task history record with locked or auto unlocked action for the task"""
        return TaskHistory.get_last_action_of_type(
            project_id, task_id,
            [TaskAction.LOCKED_FOR_MAPPING.name, TaskAction.LOCKED_FOR_VALIDATION.name,
             TaskAction.AUTO_UNLOCKED_FOR_MAPPING.name, TaskAction.AUTO_UNLOCKED_FOR_VALIDATION.name])


class Task(db.Model):
    """ Describes an individual mapping Task """
    __tablename__ = "tasks"

    # Table has composite PK on (id and project_id)
    id = db.Column(db.Integer, primary_key=True)
    project_id = db.Column(db.Integer, db.ForeignKey('projects.id'), index=True, primary_key=True)
    x = db.Column(db.Integer)
    y = db.Column(db.Integer)
    zoom = db.Column(db.Integer)
    extra_properties = db.Column(db.Unicode)
    # Tasks are not splittable if created from an arbitrary grid or were clipped to the edge of the AOI
    splittable = db.Column(db.Boolean, default=True)
    geometry = db.Column(Geometry('MULTIPOLYGON', srid=4326))
    task_status = db.Column(db.Integer, default=TaskStatus.READY.value)
    locked_by = db.Column(db.BigInteger, db.ForeignKey('users.id', name='fk_users_locked'))
    mapped_by = db.Column(db.BigInteger, db.ForeignKey('users.id', name='fk_users_mapper'))
    validated_by = db.Column(db.BigInteger, db.ForeignKey('users.id', name='fk_users_validator'))

    # Mapped objects
    task_history = db.relationship(TaskHistory, cascade="all")
    lock_holder = db.relationship(User, foreign_keys=[locked_by])
    mapper = db.relationship(User, foreign_keys=[mapped_by])

    def create(self):
        """ Creates and saves the current model to the DB """
        db.session.add(self)
        db.session.commit()

    def update(self):
        """ Updates the DB with the current state of the Task """
        db.session.commit()

    def delete(self):
        """ Deletes the current model from the DB """
        db.session.delete(self)
        db.session.commit()

    @classmethod
    def from_geojson_feature(cls, task_id, task_feature):
        """
        Constructs and validates a task from a GeoJson feature object
        :param task_id: Unique ID for the task
        :param task_feature: A geoJSON feature object
        :raises InvalidGeoJson, InvalidData
        """
        if type(task_feature) is not geojson.Feature:
            raise InvalidGeoJson('Task: Invalid GeoJson should be a feature')

        task_geometry = task_feature.geometry

        if type(task_geometry) is not geojson.MultiPolygon:
            raise InvalidGeoJson('Task: Geometry must be a MultiPolygon')

        is_valid_geojson = geojson.is_valid(task_geometry)
        if is_valid_geojson['valid'] == 'no':
            raise InvalidGeoJson(f"Task: Invalid MultiPolygon - {is_valid_geojson['message']}")

        task = cls()
        try:
            task.x = task_feature.properties['x']
            task.y = task_feature.properties['y']
            task.zoom = task_feature.properties['zoom']
            task.splittable = task_feature.properties['splittable']
        except KeyError as e:
            raise InvalidData(f'Task: Expected property not found: {str(e)}')

        if 'extra_properties' in task_feature.properties:
            task.extra_properties = json.dumps(
                task_feature.properties['extra_properties'])

        task.id = task_id
        task_geojson = geojson.dumps(task_geometry)
        task.geometry = ST_SetSRID(ST_GeomFromGeoJSON(task_geojson), 4326)

        return task

    @staticmethod
    def get(task_id: int, project_id: int):
        """
        Gets specified task
        :param task_id: task ID in scope
        :param project_id: project ID in scope
        :return: Task if found otherwise None
        """
        return Task.query.filter_by(id=task_id, project_id=project_id).one_or_none()

    @staticmethod
    def get_tasks(project_id: int, task_ids: List[int]):
        """ Get all tasks that match supplied list """
        return Task.query.filter(Task.project_id == project_id, Task.id.in_(task_ids))

    @staticmethod
    def get_all_tasks(project_id: int):
        """ Get all tasks for a given project """
        return Task.query.filter(Task.project_id == project_id).all()

    @staticmethod
    def auto_unlock_tasks(project_id: int):
        """Unlock all tasks locked more than 2 hours ago"""
        expiry_delta = datetime.timedelta(hours=2)
        lock_duration = (datetime.datetime.min + expiry_delta).time().isoformat()
        expiry_date = datetime.datetime.utcnow() - expiry_delta
        old_locks_query = '''SELECT t.id
            FROM tasks t, task_history th
            WHERE t.id = th.task_id
            AND t.project_id = th.project_id
            AND t.task_status IN (1,3)
            AND th.action IN ( 'LOCKED_FOR_VALIDATION','LOCKED_FOR_MAPPING' )
            AND th.action_text IS NULL
            AND t.project_id = {0}
            AND th.action_date <= '{1}'
            '''.format(project_id, str(expiry_date))

        old_tasks = db.engine.execute(old_locks_query)

        if old_tasks.rowcount == 0:
            # no tasks older than 2 hours found, return without further processing
            return

        for old_task in old_tasks:
            task = Task.get(old_task[0], project_id)
<<<<<<< HEAD
            task.auto_unlock_expired_tasks(expiry_date, lock_duration)

    def auto_unlock_expired_tasks(self, expiry_date, lock_duration):
        """Unlock all tasks locked before expiry date. Clears task lock if needed"""
        TaskHistory.update_expired_and_locked_actions(self.project_id, self.id, expiry_date, lock_duration)

        last_action = TaskHistory.get_last_locked_or_auto_unlocked_action(self.project_id, self.id)
        if last_action.action in ['AUTO_UNLOCKED_FOR_MAPPING', 'AUTO_UNLOCKED_FOR_VALIDATION']:
            self.clear_lock()
=======
            task.record_auto_unlock(lock_duration)
>>>>>>> a491b7af

    def is_mappable(self):
        """ Determines if task in scope is in suitable state for mapping """
        if TaskStatus(self.task_status) not in [TaskStatus.READY, TaskStatus.INVALIDATED]:
            return False

        return True

    def set_task_history(self, action, user_id, comment=None, new_state=None):
        """
        Sets the task history for the action that the user has just performed
        :param task: Task in scope
        :param user_id: ID of user performing the action
        :param action: Action the user has performed
        :param comment: Comment user has added
        :param new_state: New state of the task
        """
        history = TaskHistory(self.id, self.project_id, user_id)

        if action in [TaskAction.LOCKED_FOR_MAPPING, TaskAction.LOCKED_FOR_VALIDATION]:
            history.set_task_locked_action(action)
        elif action == TaskAction.COMMENT:
            history.set_comment_action(comment)
        elif action == TaskAction.STATE_CHANGE:
            history.set_state_change_action(new_state)
        elif action in [TaskAction.AUTO_UNLOCKED_FOR_MAPPING, TaskAction.AUTO_UNLOCKED_FOR_VALIDATION]:
            history.set_auto_unlock_action(action)

        self.task_history.append(history)
        return history

    def lock_task_for_mapping(self, user_id: int):
        self.set_task_history(TaskAction.LOCKED_FOR_MAPPING, user_id)
        self.task_status = TaskStatus.LOCKED_FOR_MAPPING.value
        self.locked_by = user_id
        self.update()

    def lock_task_for_validating(self, user_id: int):
        self.set_task_history(TaskAction.LOCKED_FOR_VALIDATION, user_id)
        self.task_status = TaskStatus.LOCKED_FOR_VALIDATION.value
        self.locked_by = user_id
        self.update()

    def reset_task(self, user_id: int):
        if TaskStatus(self.task_status) in [TaskStatus.LOCKED_FOR_MAPPING, TaskStatus.LOCKED_FOR_VALIDATION]:
            self.clear_task_lock()

        self.set_task_history(TaskAction.STATE_CHANGE, user_id, None, TaskStatus.READY)
        self.mapped_by = None
        self.validated_by = None
        self.locked_by = None
        self.task_status = TaskStatus.READY.value
        self.update()

    def clear_task_lock(self):
        """
        Unlocks task in scope in the database.  Clears the lock as though it never happened.
        No history of the unlock is recorded.
        :return:
        """
<<<<<<< HEAD
        # clear the lock action for the task in the task history
        last_action = TaskHistory.get_last_locked_action(self.project_id, self.id)
=======
        # Set locked_by to null and status to last status on task
        self.locked_by = None
        self.task_status = TaskHistory.get_last_status(self.project_id, self.id).value
        self.update()

        # clear the lock action for the task in the task history
        last_action = TaskHistory.get_last_action(self.project_id, self.id)
        last_action.delete()

    def record_auto_unlock(self, lock_duration):
        locked_user = self.locked_by
        last_action = TaskHistory.get_last_action(self.project_id, self.id)
>>>>>>> a491b7af
        next_action = TaskAction.AUTO_UNLOCKED_FOR_MAPPING if last_action.action == 'LOCKED_FOR_MAPPING' \
            else TaskAction.AUTO_UNLOCKED_FOR_VALIDATION

<<<<<<< HEAD
        # Add AUTO_UNLOCKED action in the task history
        auto_unlocked = self.set_task_history(action=next_action, user_id=self.locked_by)
        auto_unlocked.action_text = lock_duration

        self.clear_lock()
=======
        self.clear_task_lock()

        # Add AUTO_UNLOCKED action in the task history
        auto_unlocked = self.set_task_history(action=next_action, user_id=locked_user)
        auto_unlocked.action_text = lock_duration
        self.update()
>>>>>>> a491b7af

    def unlock_task(self, user_id, new_state=None, comment=None, undo=False):
        """ Unlock task and ensure duration task locked is saved in History """
        if comment:
            self.set_task_history(action=TaskAction.COMMENT, comment=comment, user_id=user_id)

        self.set_task_history(action=TaskAction.STATE_CHANGE, new_state=new_state, user_id=user_id)

        if new_state in [TaskStatus.MAPPED, TaskStatus.BADIMAGERY] and TaskStatus(self.task_status) != TaskStatus.LOCKED_FOR_VALIDATION:
            # Don't set mapped if state being set back to mapped after validation
            self.mapped_by = user_id
        elif new_state == TaskStatus.VALIDATED:
            self.validated_by = user_id
        elif new_state == TaskStatus.INVALIDATED:
            self.mapped_by = None
            self.validated_by = None

        if not undo:
            # Using a slightly evil side effect of Actions and Statuses having the same name here :)
            TaskHistory.update_task_locked_with_duration(self.project_id, self.id, TaskStatus(self.task_status))

        self.task_status = new_state.value
        self.locked_by = None
        self.update()

    def reset_lock(self, user_id, comment=None):
        """ Removes a current lock from a task, resets to last status and updates history with duration of lock """
        if comment:
            self.set_task_history(action=TaskAction.COMMENT, comment=comment, user_id=user_id)

        # Using a slightly evil side effect of Actions and Statuses having the same name here :)
        TaskHistory.update_task_locked_with_duration(self.project_id, self.id, TaskStatus(self.task_status))

        self.clear_lock()

    def clear_lock(self):
        """ Resets to last status and removes current lock from a task """
        self.task_status = TaskHistory.get_last_status(self.project_id, self.id).value
        self.locked_by = None
        self.update()

    @staticmethod
    def get_tasks_as_geojson_feature_collection(project_id):
        """
        Creates a geoJson.FeatureCollection object for all tasks related to the supplied project ID
        :param project_id: Owning project ID
        :return: geojson.FeatureCollection
        """
        project_tasks = \
            db.session.query(Task.id, Task.x, Task.y, Task.zoom, Task.splittable, Task.task_status,
                             Task.geometry.ST_AsGeoJSON().label('geojson')).filter(Task.project_id == project_id).all()

        tasks_features = []
        for task in project_tasks:
            task_geometry = geojson.loads(task.geojson)
            task_properties = dict(taskId=task.id, taskX=task.x, taskY=task.y, taskZoom=task.zoom,
                                   taskSplittable=task.splittable, taskStatus=TaskStatus(task.task_status).name)
            feature = geojson.Feature(geometry=task_geometry, properties=task_properties)
            tasks_features.append(feature)

        return geojson.FeatureCollection(tasks_features)

    @staticmethod
    def get_mapped_tasks_by_user(project_id: int):
        """ Gets all mapped tasks for supplied project grouped by user"""

        # Raw SQL is easier to understand that SQL alchemy here :)
        sql = """select u.username, u.mapping_level, count(distinct(t.id)), json_agg(distinct(t.id)),
                            max(th.action_date) last_seen, u.date_registered, u.last_validation_date
                      from tasks t,
                           task_history th,
                           users u
                     where t.project_id = th.project_id
                       and t.id = th.task_id
                       and t.mapped_by = u.id
                       and t.project_id = {0}
                       and t.task_status = 2
                       and th.action_text = 'MAPPED'
                     group by u.username, u.mapping_level, u.date_registered, u.last_validation_date""".format(project_id)

        results = db.engine.execute(sql)
        if results.rowcount == 0:
            raise NotFound()

        mapped_tasks_dto = MappedTasks()
        for row in results:
            user_mapped = MappedTasksByUser()
            user_mapped.username = row[0]
            user_mapped.mapping_level = MappingLevel(row[1]).name
            user_mapped.mapped_task_count = row[2]
            user_mapped.tasks_mapped = row[3]
            user_mapped.last_seen = row[4]
            user_mapped.date_registered = row[5]
            user_mapped.last_validation_date = row[6]

            mapped_tasks_dto.mapped_tasks.append(user_mapped)

        return mapped_tasks_dto

    @staticmethod
    def get_max_task_id_for_project(project_id: int):
        """Gets the nights task id currntly in use on a project"""
        sql = """select max(id) from tasks where project_id = {0} GROUP BY project_id""".format(project_id)
        result = db.engine.execute(sql)
        if result.rowcount == 0:
            raise NotFound()
        for row in result:
            return row[0]

    def as_dto_with_instructions(self, preferred_locale: str = 'en') -> TaskDTO:
        """ Get dto with any task instructions """
        task_history = []
        for action in self.task_history:
            history = TaskHistoryDTO()
            history.action = action.action
            history.action_text = action.action_text
            history.action_date = action.action_date
            history.action_by = action.actioned_by.username if action.actioned_by else None

            task_history.append(history)

        task_dto = TaskDTO()
        task_dto.task_id = self.id
        task_dto.project_id = self.project_id
        task_dto.task_status = TaskStatus(self.task_status).name
        task_dto.lock_holder = self.lock_holder.username if self.lock_holder else None
        task_dto.task_history = task_history

        per_task_instructions = self.get_per_task_instructions(preferred_locale)

        # If we don't have instructions in preferred locale try again for default locale
        task_dto.per_task_instructions = per_task_instructions if per_task_instructions else self.get_per_task_instructions(
            self.projects.default_locale)

        return task_dto

    def get_per_task_instructions(self, search_locale: str) -> str:
        """ Gets any per task instructions attached to the project """
        project_info = self.projects.project_info.all()

        for info in project_info:
            if info.locale == search_locale:
                return self.format_per_task_instructions(info.per_task_instructions)

    def format_per_task_instructions(self, instructions) -> str:
        """ Format instructions by looking for X, Y, Z tokens and replacing them with the task values """
        if not instructions:
            return ''  # No instructions so return empty string

        properties = {}

        if self.x:
            properties['x'] = str(self.x)
        if self.y:
            properties['y'] = str(self.y)
        if self.zoom:
            properties['z'] = str(self.zoom)
        if self.extra_properties:
            properties.update(json.loads(self.extra_properties))

        try:
            instructions = instructions.format(**properties)
        except KeyError:
            pass
<<<<<<< HEAD
        return instructions
=======
        return instructions

    def copy_task_history(self) -> list:
        copies = []
        for entry in self.task_history:
            db.session.expunge(entry)
            make_transient(entry)
            entry.id = None
            entry.task_id = None
            db.session.add(entry)
            copies.append(entry)

        return copies
>>>>>>> a491b7af
<|MERGE_RESOLUTION|>--- conflicted
+++ resolved
@@ -311,7 +311,6 @@
 
         for old_task in old_tasks:
             task = Task.get(old_task[0], project_id)
-<<<<<<< HEAD
             task.auto_unlock_expired_tasks(expiry_date, lock_duration)
 
     def auto_unlock_expired_tasks(self, expiry_date, lock_duration):
@@ -321,9 +320,6 @@
         last_action = TaskHistory.get_last_locked_or_auto_unlocked_action(self.project_id, self.id)
         if last_action.action in ['AUTO_UNLOCKED_FOR_MAPPING', 'AUTO_UNLOCKED_FOR_VALIDATION']:
             self.clear_lock()
-=======
-            task.record_auto_unlock(lock_duration)
->>>>>>> a491b7af
 
     def is_mappable(self):
         """ Determines if task in scope is in suitable state for mapping """
@@ -369,7 +365,7 @@
 
     def reset_task(self, user_id: int):
         if TaskStatus(self.task_status) in [TaskStatus.LOCKED_FOR_MAPPING, TaskStatus.LOCKED_FOR_VALIDATION]:
-            self.clear_task_lock()
+            self.record_auto_unlock()
 
         self.set_task_history(TaskAction.STATE_CHANGE, user_id, None, TaskStatus.READY)
         self.mapped_by = None
@@ -384,40 +380,25 @@
         No history of the unlock is recorded.
         :return:
         """
-<<<<<<< HEAD
         # clear the lock action for the task in the task history
         last_action = TaskHistory.get_last_locked_action(self.project_id, self.id)
-=======
+        last_action.delete()
+
         # Set locked_by to null and status to last status on task
-        self.locked_by = None
-        self.task_status = TaskHistory.get_last_status(self.project_id, self.id).value
-        self.update()
-
-        # clear the lock action for the task in the task history
-        last_action = TaskHistory.get_last_action(self.project_id, self.id)
-        last_action.delete()
+        self.clear_lock()
 
     def record_auto_unlock(self, lock_duration):
         locked_user = self.locked_by
-        last_action = TaskHistory.get_last_action(self.project_id, self.id)
->>>>>>> a491b7af
+        last_action = TaskHistory.get_last_locked_action(self.project_id, self.id)
         next_action = TaskAction.AUTO_UNLOCKED_FOR_MAPPING if last_action.action == 'LOCKED_FOR_MAPPING' \
             else TaskAction.AUTO_UNLOCKED_FOR_VALIDATION
 
-<<<<<<< HEAD
-        # Add AUTO_UNLOCKED action in the task history
-        auto_unlocked = self.set_task_history(action=next_action, user_id=self.locked_by)
-        auto_unlocked.action_text = lock_duration
-
-        self.clear_lock()
-=======
         self.clear_task_lock()
 
         # Add AUTO_UNLOCKED action in the task history
         auto_unlocked = self.set_task_history(action=next_action, user_id=locked_user)
         auto_unlocked.action_text = lock_duration
         self.update()
->>>>>>> a491b7af
 
     def unlock_task(self, user_id, new_state=None, comment=None, undo=False):
         """ Unlock task and ensure duration task locked is saved in History """
@@ -582,9 +563,6 @@
             instructions = instructions.format(**properties)
         except KeyError:
             pass
-<<<<<<< HEAD
-        return instructions
-=======
         return instructions
 
     def copy_task_history(self) -> list:
@@ -593,9 +571,9 @@
             db.session.expunge(entry)
             make_transient(entry)
             entry.id = None
+            entry.id = None
             entry.task_id = None
             db.session.add(entry)
             copies.append(entry)
 
-        return copies
->>>>>>> a491b7af
+        return copies